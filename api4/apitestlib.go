--- conflicted
+++ resolved
@@ -103,15 +103,11 @@
 	if includeCache {
 		// Adds the cache layer to the test store
 		options = append(options, app.StoreOverride(func(s *app.Server) store.Store {
-<<<<<<< HEAD
-			return localcachelayer.NewLocalCacheLayer(dbStore, s.Metrics, s.Cluster, s.CacheProvider)
-=======
 			lcl, err2 := localcachelayer.NewLocalCacheLayer(dbStore, s.Metrics, s.Cluster, s.CacheProvider)
 			if err2 != nil {
 				panic(err2)
 			}
 			return lcl
->>>>>>> 837b818b
 		}))
 	} else {
 		options = append(options, app.StoreOverride(dbStore))
