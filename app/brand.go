--- conflicted
+++ resolved
@@ -32,21 +32,13 @@
 		return model.NewAppError("SaveBrandImage", "brand.save_brand_image.check_image_limits.app_error", nil, err.Error(), http.StatusBadRequest)
 	}
 
-<<<<<<< HEAD
-	img, _, err := a.srv.imgDecoder.Decode(file)
-=======
 	img, _, err := a.ch.srv.imgDecoder.Decode(file)
->>>>>>> 929caaff
 	if err != nil {
 		return model.NewAppError("SaveBrandImage", "brand.save_brand_image.decode.app_error", nil, err.Error(), http.StatusBadRequest)
 	}
 
 	buf := new(bytes.Buffer)
-<<<<<<< HEAD
-	err = a.srv.imgEncoder.EncodePNG(buf, img)
-=======
 	err = a.ch.srv.imgEncoder.EncodePNG(buf, img)
->>>>>>> 929caaff
 	if err != nil {
 		return model.NewAppError("SaveBrandImage", "brand.save_brand_image.encode.app_error", nil, err.Error(), http.StatusInternalServerError)
 	}
