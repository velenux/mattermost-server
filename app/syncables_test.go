--- conflicted
+++ resolved
@@ -300,11 +300,7 @@
 	timeAfterLeaving := model.GetMillis() + 1
 
 	// Purging channelmemberhistory doesn't re-add user to channel
-<<<<<<< HEAD
-	_, _, nErr := th.App.Srv().Store.ChannelMemberHistory().PermanentDeleteBatchForRetentionPolicies(
-=======
 	deletedCount, _, nErr := th.App.Srv().Store.ChannelMemberHistory().PermanentDeleteBatchForRetentionPolicies(
->>>>>>> 929caaff
 		0, timeBeforeLeaving, 1000, model.RetentionPolicyCursor{})
 	if nErr != nil {
 		t.Errorf("error permanently deleting channelmemberhistory: %s", nErr.Error())
@@ -322,11 +318,7 @@
 	}
 
 	// Purging channelmemberhistory doesn't re-add user to channel
-<<<<<<< HEAD
-	_, _, nErr = th.App.Srv().Store.ChannelMemberHistory().PermanentDeleteBatchForRetentionPolicies(
-=======
 	deletedCount, _, nErr = th.App.Srv().Store.ChannelMemberHistory().PermanentDeleteBatchForRetentionPolicies(
->>>>>>> 929caaff
 		0, timeAfterLeaving, 1000, model.RetentionPolicyCursor{})
 	if nErr != nil {
 		t.Errorf("error permanently deleting channelmemberhistory: %s", nErr.Error())
