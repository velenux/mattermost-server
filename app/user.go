// Copyright (c) 2015-present Mattermost, Inc. All Rights Reserved.
// See LICENSE.txt for license information.

package app

import (
	"bytes"
	"context"
	"encoding/json"
	"errors"
	"fmt"
	"io"
	"mime/multipart"
	"net/http"
	"path/filepath"
	"strconv"
	"strings"

	"github.com/mattermost/mattermost-server/v6/app/email"
	"github.com/mattermost/mattermost-server/v6/app/imaging"
	"github.com/mattermost/mattermost-server/v6/app/request"
<<<<<<< HEAD
	"github.com/mattermost/mattermost-server/v6/einterfaces"
	"github.com/mattermost/mattermost-server/v6/model"
	"github.com/mattermost/mattermost-server/v6/plugin"
	"github.com/mattermost/mattermost-server/v6/services/users"
=======
	"github.com/mattermost/mattermost-server/v6/app/users"
	"github.com/mattermost/mattermost-server/v6/einterfaces"
	"github.com/mattermost/mattermost-server/v6/model"
	"github.com/mattermost/mattermost-server/v6/plugin"
>>>>>>> 929caaff
	"github.com/mattermost/mattermost-server/v6/shared/i18n"
	"github.com/mattermost/mattermost-server/v6/shared/mfa"
	"github.com/mattermost/mattermost-server/v6/shared/mlog"
	"github.com/mattermost/mattermost-server/v6/store"
)

const (
	TokenTypePasswordRecovery  = "password_recovery"
	TokenTypeVerifyEmail       = "verify_email"
	TokenTypeTeamInvitation    = "team_invitation"
	TokenTypeGuestInvitation   = "guest_invitation"
	TokenTypeCWSAccess         = "cws_access_token"
	PasswordRecoverExpiryTime  = 1000 * 60 * 60      // 1 hour
	InvitationExpiryTime       = 1000 * 60 * 60 * 48 // 48 hours
	ImageProfilePixelDimension = 128
)

func (a *App) CreateUserWithToken(c *request.Context, user *model.User, token *model.Token) (*model.User, *model.AppError) {
	if err := a.IsUserSignUpAllowed(); err != nil {
		return nil, err
	}

	if token.Type != TokenTypeTeamInvitation && token.Type != TokenTypeGuestInvitation {
		return nil, model.NewAppError("CreateUserWithToken", "api.user.create_user.signup_link_invalid.app_error", nil, "", http.StatusBadRequest)
	}

	if model.GetMillis()-token.CreateAt >= InvitationExpiryTime {
		a.DeleteToken(token)
		return nil, model.NewAppError("CreateUserWithToken", "api.user.create_user.signup_link_expired.app_error", nil, "", http.StatusBadRequest)
	}

	tokenData := model.MapFromJSON(strings.NewReader(token.Extra))

	team, nErr := a.Srv().Store.Team().Get(tokenData["teamId"])
	if nErr != nil {
		var nfErr *store.ErrNotFound
		switch {
		case errors.As(nErr, &nfErr):
			return nil, model.NewAppError("CreateUserWithToken", "app.team.get.find.app_error", nil, nfErr.Error(), http.StatusNotFound)
		default:
			return nil, model.NewAppError("CreateUserWithToken", "app.team.get.finding.app_error", nil, nErr.Error(), http.StatusInternalServerError)
		}
	}

	channels, nErr := a.Srv().Store.Channel().GetChannelsByIds(strings.Split(tokenData["channels"], " "), false)
	if nErr != nil {
		return nil, model.NewAppError("CreateUserWithToken", "app.channel.get_channels_by_ids.app_error", nil, nErr.Error(), http.StatusInternalServerError)
	}

	emailFromToken := tokenData["email"]
	if emailFromToken != user.Email {
		return nil, model.NewAppError("CreateUserWithToken", "api.user.create_user.bad_token_email_data.app_error", nil, "", http.StatusBadRequest)
	}

	user.Email = tokenData["email"]
	user.EmailVerified = true

	var ruser *model.User
	var err *model.AppError
	if token.Type == TokenTypeTeamInvitation {
		ruser, err = a.CreateUser(c, user)
	} else {
		ruser, err = a.CreateGuest(c, user)
	}
	if err != nil {
		return nil, err
	}

	if _, err := a.JoinUserToTeam(c, team, ruser, ""); err != nil {
		return nil, err
	}

	a.AddDirectChannels(team.Id, ruser)

	if token.Type == TokenTypeGuestInvitation {
		for _, channel := range channels {
			_, err := a.AddChannelMember(c, ruser.Id, channel, ChannelMemberOpts{})
			if err != nil {
				mlog.Warn("Failed to add channel member", mlog.Err(err))
			}
		}
	}

	if err := a.DeleteToken(token); err != nil {
		mlog.Warn("Error while deleting token", mlog.Err(err))
	}

	return ruser, nil
}

func (a *App) CreateUserWithInviteId(c *request.Context, user *model.User, inviteId, redirect string) (*model.User, *model.AppError) {
	if err := a.IsUserSignUpAllowed(); err != nil {
		return nil, err
	}

	team, nErr := a.Srv().Store.Team().GetByInviteId(inviteId)
	if nErr != nil {
		var nfErr *store.ErrNotFound
		switch {
		case errors.As(nErr, &nfErr):
			return nil, model.NewAppError("CreateUserWithInviteId", "app.team.get_by_invite_id.finding.app_error", nil, nfErr.Error(), http.StatusNotFound)
		default:
			return nil, model.NewAppError("CreateUserWithInviteId", "app.team.get_by_invite_id.finding.app_error", nil, nErr.Error(), http.StatusInternalServerError)
		}
	}

	if team.IsGroupConstrained() {
		return nil, model.NewAppError("CreateUserWithInviteId", "app.team.invite_id.group_constrained.error", nil, "", http.StatusForbidden)
	}

	if !users.CheckUserDomain(user, team.AllowedDomains) {
		return nil, model.NewAppError("CreateUserWithInviteId", "api.team.invite_members.invalid_email.app_error", map[string]interface{}{"Addresses": team.AllowedDomains}, "", http.StatusForbidden)
	}

	user.EmailVerified = false

	ruser, err := a.CreateUser(c, user)
	if err != nil {
		return nil, err
	}

	if _, err := a.JoinUserToTeam(c, team, ruser, ""); err != nil {
		return nil, err
	}

	a.AddDirectChannels(team.Id, ruser)

	if err := a.Srv().EmailService.SendWelcomeEmail(ruser.Id, ruser.Email, ruser.EmailVerified, ruser.DisableWelcomeEmail, ruser.Locale, a.GetSiteURL(), redirect); err != nil {
		mlog.Warn("Failed to send welcome email on create user with inviteId", mlog.Err(err))
	}

	return ruser, nil
}

func (a *App) CreateUserAsAdmin(c *request.Context, user *model.User, redirect string) (*model.User, *model.AppError) {
	ruser, err := a.CreateUser(c, user)
	if err != nil {
		return nil, err
	}

	if err := a.Srv().EmailService.SendWelcomeEmail(ruser.Id, ruser.Email, ruser.EmailVerified, ruser.DisableWelcomeEmail, ruser.Locale, a.GetSiteURL(), redirect); err != nil {
		mlog.Warn("Failed to send welcome email to the new user, created by system admin", mlog.Err(err))
	}

	return ruser, nil
}

func (a *App) CreateUserFromSignup(c *request.Context, user *model.User, redirect string) (*model.User, *model.AppError) {
	if err := a.IsUserSignUpAllowed(); err != nil {
		return nil, err
	}

	if !a.IsFirstUserAccount() && !*a.Config().TeamSettings.EnableOpenServer {
		err := model.NewAppError("CreateUserFromSignup", "api.user.create_user.no_open_server", nil, "email="+user.Email, http.StatusForbidden)
		return nil, err
	}

	user.EmailVerified = false

	ruser, err := a.CreateUser(c, user)
	if err != nil {
		return nil, err
	}

	if err := a.Srv().EmailService.SendWelcomeEmail(ruser.Id, ruser.Email, ruser.EmailVerified, ruser.DisableWelcomeEmail, ruser.Locale, a.GetSiteURL(), redirect); err != nil {
		mlog.Warn("Failed to send welcome email on create user from signup", mlog.Err(err))
	}

	return ruser, nil
}

func (a *App) IsUserSignUpAllowed() *model.AppError {
	if !*a.Config().EmailSettings.EnableSignUpWithEmail || !*a.Config().TeamSettings.EnableUserCreation {
		err := model.NewAppError("IsUserSignUpAllowed", "api.user.create_user.signup_email_disabled.app_error", nil, "", http.StatusNotImplemented)
		return err
	}
	return nil
}

func (a *App) IsFirstUserAccount() bool {
<<<<<<< HEAD
	return a.srv.userService.IsFirstUserAccount()
=======
	return a.ch.srv.userService.IsFirstUserAccount()
>>>>>>> 929caaff
}

// CreateUser creates a user and sets several fields of the returned User struct to
// their zero values.
func (a *App) CreateUser(c *request.Context, user *model.User) (*model.User, *model.AppError) {
	return a.createUserOrGuest(c, user, false)
}

// CreateGuest creates a guest and sets several fields of the returned User struct to
// their zero values.
func (a *App) CreateGuest(c *request.Context, user *model.User) (*model.User, *model.AppError) {
	return a.createUserOrGuest(c, user, true)
}

func (a *App) createUserOrGuest(c *request.Context, user *model.User, guest bool) (*model.User, *model.AppError) {
<<<<<<< HEAD
	ruser, nErr := a.srv.userService.CreateUser(user, users.UserCreateOptions{Guest: guest})
=======
	ruser, nErr := a.ch.srv.userService.CreateUser(user, users.UserCreateOptions{Guest: guest})
>>>>>>> 929caaff
	if nErr != nil {
		var appErr *model.AppError
		var invErr *store.ErrInvalidInput
		var nfErr *users.ErrInvalidPassword
		switch {
		case errors.As(nErr, &appErr):
			return nil, appErr
		case errors.Is(nErr, users.AcceptedDomainError):
			return nil, model.NewAppError("createUserOrGuest", "api.user.create_user.accepted_domain.app_error", nil, "", http.StatusBadRequest)
		case errors.As(nErr, &nfErr):
			return nil, model.NewAppError("createUserOrGuest", "api.user.check_user_password.invalid.app_error", nil, "", http.StatusBadRequest)
		case errors.Is(nErr, users.UserStoreIsEmptyError):
			return nil, model.NewAppError("createUserOrGuest", "app.user.store_is_empty.app_error", nil, nErr.Error(), http.StatusInternalServerError)
		case errors.As(nErr, &invErr):
			switch invErr.Field {
			case "email":
				return nil, model.NewAppError("createUserOrGuest", "app.user.save.email_exists.app_error", nil, invErr.Error(), http.StatusBadRequest)
			case "username":
				return nil, model.NewAppError("createUserOrGuest", "app.user.save.username_exists.app_error", nil, invErr.Error(), http.StatusBadRequest)
			default:
				return nil, model.NewAppError("createUserOrGuest", "app.user.save.existing.app_error", nil, invErr.Error(), http.StatusBadRequest)
			}
		default:
			return nil, model.NewAppError("createUserOrGuest", "app.user.save.app_error", nil, nErr.Error(), http.StatusInternalServerError)
		}
	}

	if user.EmailVerified {
		a.InvalidateCacheForUser(ruser.Id)

<<<<<<< HEAD
		nUser, err := a.srv.userService.GetUser(ruser.Id)
=======
		nUser, err := a.ch.srv.userService.GetUser(ruser.Id)
>>>>>>> 929caaff
		if err != nil {
			var nfErr *store.ErrNotFound
			switch {
			case errors.As(err, &nfErr):
				return nil, model.NewAppError("createUserOrGuest", MissingAccountError, nil, nfErr.Error(), http.StatusNotFound)
			default:
				return nil, model.NewAppError("createUserOrGuest", "app.user.get.app_error", nil, err.Error(), http.StatusInternalServerError)
			}
		}

		a.sendUpdatedUserEvent(*nUser)
	}

	recommendedNextStepsPref := model.Preference{UserId: ruser.Id, Category: model.PreferenceRecommendedNextSteps, Name: "hide", Value: "false"}
	tutorialStepPref := model.Preference{UserId: ruser.Id, Category: model.PreferenceCategoryTutorialSteps, Name: ruser.Id, Value: "0"}
	if err := a.Srv().Store.Preference().Save(model.Preferences{recommendedNextStepsPref, tutorialStepPref}); err != nil {
		mlog.Warn("Encountered error saving user preferences", mlog.Err(err))
	}

	go a.UpdateViewedProductNoticesForNewUser(ruser.Id)

	// This message goes to everyone, so the teamID, channelID and userID are irrelevant
	message := model.NewWebSocketEvent(model.WebsocketEventNewUser, "", "", "", nil)
	message.Add("user_id", ruser.Id)
	a.Publish(message)

	if pluginsEnvironment := a.GetPluginsEnvironment(); pluginsEnvironment != nil {
		a.Srv().Go(func() {
			pluginContext := pluginContext(c)
			pluginsEnvironment.RunMultiPluginHook(func(hooks plugin.Hooks) bool {
				hooks.UserHasBeenCreated(pluginContext, user)
				return true
			}, plugin.UserHasBeenCreatedID)
		})
	}

	return ruser, nil
}

func (a *App) CreateOAuthUser(c *request.Context, service string, userData io.Reader, teamID string, tokenUser *model.User) (*model.User, *model.AppError) {
	if !*a.Config().TeamSettings.EnableUserCreation {
		return nil, model.NewAppError("CreateOAuthUser", "api.user.create_user.disabled.app_error", nil, "", http.StatusNotImplemented)
	}

	provider, e := a.getSSOProvider(service)
	if e != nil {
		return nil, e
	}
	user, err1 := provider.GetUserFromJSON(userData, tokenUser)
	if err1 != nil {
		return nil, model.NewAppError("CreateOAuthUser", "api.user.create_oauth_user.create.app_error", map[string]interface{}{"Service": service}, err1.Error(), http.StatusInternalServerError)
	}
	if user.AuthService == "" {
		user.AuthService = service
	}

	found := true
	count := 0
	for found {
<<<<<<< HEAD
		if found = a.srv.userService.IsUsernameTaken(user.Username); found {
=======
		if found = a.ch.srv.userService.IsUsernameTaken(user.Username); found {
>>>>>>> 929caaff
			user.Username = user.Username + strconv.Itoa(count)
			count++
		}
	}

<<<<<<< HEAD
	userByAuth, _ := a.srv.userService.GetUserByAuth(user.AuthData, service)
=======
	userByAuth, _ := a.ch.srv.userService.GetUserByAuth(user.AuthData, service)
>>>>>>> 929caaff
	if userByAuth != nil {
		return userByAuth, nil
	}

<<<<<<< HEAD
	userByEmail, _ := a.srv.userService.GetUserByEmail(user.Email)
=======
	userByEmail, _ := a.ch.srv.userService.GetUserByEmail(user.Email)
>>>>>>> 929caaff
	if userByEmail != nil {
		if userByEmail.AuthService == "" {
			return nil, model.NewAppError("CreateOAuthUser", "api.user.create_oauth_user.already_attached.app_error", map[string]interface{}{"Service": service, "Auth": model.UserAuthServiceEmail}, "email="+user.Email, http.StatusBadRequest)
		}
		if provider.IsSameUser(userByEmail, user) {
			if _, err := a.Srv().Store.User().UpdateAuthData(userByEmail.Id, user.AuthService, user.AuthData, "", false); err != nil {
				// if the user is not updated, write a warning to the log, but don't prevent user login
				mlog.Warn("Error attempting to update user AuthData", mlog.Err(err))
			}
			return userByEmail, nil
		}
		return nil, model.NewAppError("CreateOAuthUser", "api.user.create_oauth_user.already_attached.app_error", map[string]interface{}{"Service": service, "Auth": userByEmail.AuthService}, "email="+user.Email+" authData="+*user.AuthData, http.StatusBadRequest)
	}

	user.EmailVerified = true

	ruser, err := a.CreateUser(c, user)
	if err != nil {
		return nil, err
	}

	if teamID != "" {
		err = a.AddUserToTeamByTeamId(c, teamID, user)
		if err != nil {
			return nil, err
		}

		err = a.AddDirectChannels(teamID, user)
		if err != nil {
			mlog.Warn("Failed to add direct channels", mlog.Err(err))
		}
	}

	return ruser, nil
}

func (a *App) GetUser(userID string) (*model.User, *model.AppError) {
<<<<<<< HEAD
	user, err := a.srv.userService.GetUser(userID)
=======
	user, err := a.ch.srv.userService.GetUser(userID)
>>>>>>> 929caaff
	if err != nil {
		var nfErr *store.ErrNotFound
		switch {
		case errors.As(err, &nfErr):
			return nil, model.NewAppError("GetUser", MissingAccountError, nil, nfErr.Error(), http.StatusNotFound)
		default:
			return nil, model.NewAppError("GetUser", "app.user.get_by_username.app_error", nil, err.Error(), http.StatusInternalServerError)
		}
	}

	return user, nil
}

func (a *App) GetUserByUsername(username string) (*model.User, *model.AppError) {
<<<<<<< HEAD
	result, err := a.srv.userService.GetUserByUsername(username)
=======
	result, err := a.ch.srv.userService.GetUserByUsername(username)
>>>>>>> 929caaff
	if err != nil {
		var nfErr *store.ErrNotFound
		switch {
		case errors.As(err, &nfErr):
			return nil, model.NewAppError("GetUserByUsername", "app.user.get_by_username.app_error", nil, nfErr.Error(), http.StatusNotFound)
		default:
			return nil, model.NewAppError("GetUserByUsername", "app.user.get_by_username.app_error", nil, err.Error(), http.StatusInternalServerError)
		}
	}
	return result, nil
}

func (a *App) GetUserByEmail(email string) (*model.User, *model.AppError) {
<<<<<<< HEAD
	user, err := a.srv.userService.GetUserByEmail(email)
=======
	user, err := a.ch.srv.userService.GetUserByEmail(email)
>>>>>>> 929caaff
	if err != nil {
		var nfErr *store.ErrNotFound
		switch {
		case errors.As(err, &nfErr):
			return nil, model.NewAppError("GetUserByEmail", MissingAccountError, nil, nfErr.Error(), http.StatusNotFound)
		default:
			return nil, model.NewAppError("GetUserByEmail", MissingAccountError, nil, err.Error(), http.StatusInternalServerError)
		}
	}
	return user, nil
}

func (a *App) GetUserByAuth(authData *string, authService string) (*model.User, *model.AppError) {
<<<<<<< HEAD
	user, err := a.srv.userService.GetUserByAuth(authData, authService)
=======
	user, err := a.ch.srv.userService.GetUserByAuth(authData, authService)
>>>>>>> 929caaff
	if err != nil {
		var invErr *store.ErrInvalidInput
		var nfErr *store.ErrNotFound
		switch {
		case errors.As(err, &invErr):
			return nil, model.NewAppError("GetUserByAuth", MissingAuthAccountError, nil, invErr.Error(), http.StatusBadRequest)
		case errors.As(err, &nfErr):
			return nil, model.NewAppError("GetUserByAuth", MissingAuthAccountError, nil, nfErr.Error(), http.StatusInternalServerError)
		default:
			return nil, model.NewAppError("GetUserByAuth", "app.user.get_by_auth.other.app_error", nil, err.Error(), http.StatusInternalServerError)
		}
	}

	return user, nil
}

func (a *App) GetUsers(options *model.UserGetOptions) ([]*model.User, *model.AppError) {
<<<<<<< HEAD
	users, err := a.srv.userService.GetUsers(options)
=======
	users, err := a.ch.srv.userService.GetUsers(options)
>>>>>>> 929caaff
	if err != nil {
		return nil, model.NewAppError("GetUsers", "app.user.get_profiles.app_error", nil, err.Error(), http.StatusInternalServerError)
	}

	return users, nil
}

func (a *App) GetUsersPage(options *model.UserGetOptions, asAdmin bool) ([]*model.User, *model.AppError) {
<<<<<<< HEAD
	users, err := a.srv.userService.GetUsersPage(options, asAdmin)
=======
	users, err := a.ch.srv.userService.GetUsersPage(options, asAdmin)
>>>>>>> 929caaff
	if err != nil {
		return nil, model.NewAppError("GetUsersPage", "app.user.get_profiles.app_error", nil, err.Error(), http.StatusInternalServerError)
	}

	return users, nil
}

func (a *App) GetUsersEtag(restrictionsHash string) string {
<<<<<<< HEAD
	return a.srv.userService.GetUsersEtag(restrictionsHash)
}

func (a *App) GetUsersInTeam(options *model.UserGetOptions) ([]*model.User, *model.AppError) {
	users, err := a.srv.userService.GetUsersInTeam(options)
=======
	return a.ch.srv.userService.GetUsersEtag(restrictionsHash)
}

func (a *App) GetUsersInTeam(options *model.UserGetOptions) ([]*model.User, *model.AppError) {
	users, err := a.ch.srv.userService.GetUsersInTeam(options)
>>>>>>> 929caaff
	if err != nil {
		return nil, model.NewAppError("GetUsersInTeam", "app.user.get_profiles.app_error", nil, err.Error(), http.StatusInternalServerError)
	}

	return users, nil
}

func (a *App) GetUsersNotInTeam(teamID string, groupConstrained bool, offset int, limit int, viewRestrictions *model.ViewUsersRestrictions) ([]*model.User, *model.AppError) {
<<<<<<< HEAD
	users, err := a.srv.userService.GetUsersNotInTeam(teamID, groupConstrained, offset, limit, viewRestrictions)
=======
	users, err := a.ch.srv.userService.GetUsersNotInTeam(teamID, groupConstrained, offset, limit, viewRestrictions)
>>>>>>> 929caaff
	if err != nil {
		return nil, model.NewAppError("GetUsersNotInTeam", "app.user.get_profiles.app_error", nil, err.Error(), http.StatusInternalServerError)
	}

	return users, nil
}

func (a *App) GetUsersInTeamPage(options *model.UserGetOptions, asAdmin bool) ([]*model.User, *model.AppError) {
<<<<<<< HEAD
	users, err := a.srv.userService.GetUsersInTeamPage(options, asAdmin)
=======
	users, err := a.ch.srv.userService.GetUsersInTeamPage(options, asAdmin)
>>>>>>> 929caaff
	if err != nil {
		return nil, model.NewAppError("GetUsersInTeamPage", "app.user.get_profiles.app_error", nil, err.Error(), http.StatusInternalServerError)
	}

	return a.sanitizeProfiles(users, asAdmin), nil
}

func (a *App) GetUsersNotInTeamPage(teamID string, groupConstrained bool, page int, perPage int, asAdmin bool, viewRestrictions *model.ViewUsersRestrictions) ([]*model.User, *model.AppError) {
<<<<<<< HEAD
	users, err := a.srv.userService.GetUsersNotInTeamPage(teamID, groupConstrained, page*perPage, perPage, asAdmin, viewRestrictions)
=======
	users, err := a.ch.srv.userService.GetUsersNotInTeamPage(teamID, groupConstrained, page*perPage, perPage, asAdmin, viewRestrictions)
>>>>>>> 929caaff
	if err != nil {
		return nil, model.NewAppError("GetUsersNotInTeamPage", "app.user.get_profiles.app_error", nil, err.Error(), http.StatusInternalServerError)
	}

	return a.sanitizeProfiles(users, asAdmin), nil
}

func (a *App) GetUsersInTeamEtag(teamID string, restrictionsHash string) string {
<<<<<<< HEAD
	return a.srv.userService.GetUsersInTeamEtag(teamID, restrictionsHash)
}

func (a *App) GetUsersNotInTeamEtag(teamID string, restrictionsHash string) string {
	return a.srv.userService.GetUsersNotInTeamEtag(teamID, restrictionsHash)
=======
	return a.ch.srv.userService.GetUsersInTeamEtag(teamID, restrictionsHash)
}

func (a *App) GetUsersNotInTeamEtag(teamID string, restrictionsHash string) string {
	return a.ch.srv.userService.GetUsersNotInTeamEtag(teamID, restrictionsHash)
>>>>>>> 929caaff
}

func (a *App) GetUsersInChannel(options *model.UserGetOptions) ([]*model.User, *model.AppError) {
	users, err := a.Srv().Store.User().GetProfilesInChannel(options)
	if err != nil {
		return nil, model.NewAppError("GetUsersInChannel", "app.user.get_profiles.app_error", nil, err.Error(), http.StatusInternalServerError)
	}

	return users, nil
}

func (a *App) GetUsersInChannelByStatus(options *model.UserGetOptions) ([]*model.User, *model.AppError) {
	users, err := a.Srv().Store.User().GetProfilesInChannelByStatus(options)
	if err != nil {
		return nil, model.NewAppError("GetUsersInChannelByStatus", "app.user.get_profiles.app_error", nil, err.Error(), http.StatusInternalServerError)
	}

	return users, nil
}

func (a *App) GetUsersInChannelMap(options *model.UserGetOptions, asAdmin bool) (map[string]*model.User, *model.AppError) {
	users, err := a.GetUsersInChannel(options)
	if err != nil {
		return nil, err
	}

	userMap := make(map[string]*model.User, len(users))

	for _, user := range users {
		a.SanitizeProfile(user, asAdmin)
		userMap[user.Id] = user
	}

	return userMap, nil
}

func (a *App) GetUsersInChannelPage(options *model.UserGetOptions, asAdmin bool) ([]*model.User, *model.AppError) {
	users, err := a.GetUsersInChannel(options)
	if err != nil {
		return nil, err
	}
	return a.sanitizeProfiles(users, asAdmin), nil
}

func (a *App) GetUsersInChannelPageByStatus(options *model.UserGetOptions, asAdmin bool) ([]*model.User, *model.AppError) {
	users, err := a.GetUsersInChannelByStatus(options)
	if err != nil {
		return nil, err
	}
	return a.sanitizeProfiles(users, asAdmin), nil
}

func (a *App) GetUsersNotInChannel(teamID string, channelID string, groupConstrained bool, offset int, limit int, viewRestrictions *model.ViewUsersRestrictions) ([]*model.User, *model.AppError) {
	users, err := a.Srv().Store.User().GetProfilesNotInChannel(teamID, channelID, groupConstrained, offset, limit, viewRestrictions)
	if err != nil {
		return nil, model.NewAppError("GetUsersNotInChannel", "app.user.get_profiles.app_error", nil, err.Error(), http.StatusInternalServerError)
	}

	return users, nil
}

func (a *App) GetUsersNotInChannelMap(teamID string, channelID string, groupConstrained bool, offset int, limit int, asAdmin bool, viewRestrictions *model.ViewUsersRestrictions) (map[string]*model.User, *model.AppError) {
	users, err := a.GetUsersNotInChannel(teamID, channelID, groupConstrained, offset, limit, viewRestrictions)
	if err != nil {
		return nil, err
	}

	userMap := make(map[string]*model.User, len(users))

	for _, user := range users {
		a.SanitizeProfile(user, asAdmin)
		userMap[user.Id] = user
	}

	return userMap, nil
}

func (a *App) GetUsersNotInChannelPage(teamID string, channelID string, groupConstrained bool, page int, perPage int, asAdmin bool, viewRestrictions *model.ViewUsersRestrictions) ([]*model.User, *model.AppError) {
	users, err := a.GetUsersNotInChannel(teamID, channelID, groupConstrained, page*perPage, perPage, viewRestrictions)
	if err != nil {
		return nil, err
	}

	return a.sanitizeProfiles(users, asAdmin), nil
}

func (a *App) GetUsersWithoutTeamPage(options *model.UserGetOptions, asAdmin bool) ([]*model.User, *model.AppError) {
<<<<<<< HEAD
	users, err := a.srv.userService.GetUsersWithoutTeamPage(options, asAdmin)
=======
	users, err := a.ch.srv.userService.GetUsersWithoutTeamPage(options, asAdmin)
>>>>>>> 929caaff
	if err != nil {
		return nil, model.NewAppError("GetUsersWithoutTeamPage", "app.user.get_profiles.app_error", nil, err.Error(), http.StatusInternalServerError)
	}

	return a.sanitizeProfiles(users, asAdmin), nil
}

func (a *App) GetUsersWithoutTeam(options *model.UserGetOptions) ([]*model.User, *model.AppError) {
<<<<<<< HEAD
	users, err := a.srv.userService.GetUsersWithoutTeam(options)
=======
	users, err := a.ch.srv.userService.GetUsersWithoutTeam(options)
>>>>>>> 929caaff
	if err != nil {
		return nil, model.NewAppError("GetUsersWithoutTeam", "app.user.get_profiles.app_error", nil, err.Error(), http.StatusInternalServerError)
	}

	return users, nil
}

// GetTeamGroupUsers returns the users who are associated to the team via GroupTeams and GroupMembers.
func (a *App) GetTeamGroupUsers(teamID string) ([]*model.User, *model.AppError) {
	users, err := a.Srv().Store.User().GetTeamGroupUsers(teamID)
	if err != nil {
		return nil, model.NewAppError("GetTeamGroupUsers", "app.user.get_profiles.app_error", nil, err.Error(), http.StatusInternalServerError)
	}

	return users, nil
}

// GetChannelGroupUsers returns the users who are associated to the channel via GroupChannels and GroupMembers.
func (a *App) GetChannelGroupUsers(channelID string) ([]*model.User, *model.AppError) {
	users, err := a.Srv().Store.User().GetChannelGroupUsers(channelID)
	if err != nil {
		return nil, model.NewAppError("GetChannelGroupUsers", "app.user.get_profiles.app_error", nil, err.Error(), http.StatusInternalServerError)
	}

	return users, nil
}

func (a *App) GetUsersByIds(userIDs []string, options *store.UserGetByIdsOpts) ([]*model.User, *model.AppError) {
<<<<<<< HEAD
	users, err := a.srv.userService.GetUsersByIds(userIDs, options)
=======
	users, err := a.ch.srv.userService.GetUsersByIds(userIDs, options)
>>>>>>> 929caaff
	if err != nil {
		return nil, model.NewAppError("GetUsersByIds", "app.user.get_profiles.app_error", nil, err.Error(), http.StatusInternalServerError)
	}

	return users, nil
}

func (a *App) GetUsersByGroupChannelIds(c *request.Context, channelIDs []string, asAdmin bool) (map[string][]*model.User, *model.AppError) {
	usersByChannelId, err := a.Srv().Store.User().GetProfileByGroupChannelIdsForUser(c.Session().UserId, channelIDs)
	if err != nil {
		return nil, model.NewAppError("GetUsersByGroupChannelIds", "app.user.get_profile_by_group_channel_ids_for_user.app_error", nil, err.Error(), http.StatusInternalServerError)
	}
	for channelID, userList := range usersByChannelId {
		usersByChannelId[channelID] = a.sanitizeProfiles(userList, asAdmin)
	}

	return usersByChannelId, nil
}

func (a *App) GetUsersByUsernames(usernames []string, asAdmin bool, viewRestrictions *model.ViewUsersRestrictions) ([]*model.User, *model.AppError) {
<<<<<<< HEAD
	users, err := a.srv.userService.GetUsersByUsernames(usernames, &model.UserGetOptions{ViewRestrictions: viewRestrictions})
=======
	users, err := a.ch.srv.userService.GetUsersByUsernames(usernames, &model.UserGetOptions{ViewRestrictions: viewRestrictions})
>>>>>>> 929caaff
	if err != nil {
		return nil, model.NewAppError("GetUsersByUsernames", "app.user.get_profiles.app_error", nil, err.Error(), http.StatusInternalServerError)
	}
	return a.sanitizeProfiles(users, asAdmin), nil
}

func (a *App) sanitizeProfiles(users []*model.User, asAdmin bool) []*model.User {
	for _, u := range users {
		a.SanitizeProfile(u, asAdmin)
	}

	return users
}

func (a *App) GenerateMfaSecret(userID string) (*model.MfaSecret, *model.AppError) {
	user, appErr := a.GetUser(userID)
	if appErr != nil {
		return nil, appErr
	}

	if !*a.Config().ServiceSettings.EnableMultifactorAuthentication {
		return nil, model.NewAppError("GenerateMfaSecret", "mfa.mfa_disabled.app_error", nil, "", http.StatusNotImplemented)
	}

<<<<<<< HEAD
	mfaSecret, err := a.srv.userService.GenerateMfaSecret(user)
=======
	mfaSecret, err := a.ch.srv.userService.GenerateMfaSecret(user)
>>>>>>> 929caaff
	if err != nil {
		return nil, model.NewAppError("GenerateMfaSecret", "mfa.generate_qr_code.create_code.app_error", nil, err.Error(), http.StatusInternalServerError)
	}

	return mfaSecret, nil
}

func (a *App) ActivateMfa(userID, token string) *model.AppError {
	user, appErr := a.GetUser(userID)
	if appErr != nil {
		return appErr
	}

	if user.AuthService != "" && user.AuthService != model.UserAuthServiceLdap {
		return model.NewAppError("ActivateMfa", "api.user.activate_mfa.email_and_ldap_only.app_error", nil, "", http.StatusBadRequest)
	}

	if !*a.Config().ServiceSettings.EnableMultifactorAuthentication {
		return model.NewAppError("ActivateMfa", "mfa.mfa_disabled.app_error", nil, "", http.StatusNotImplemented)
	}

<<<<<<< HEAD
	if err := a.srv.userService.ActivateMfa(user, token); err != nil {
=======
	if err := a.ch.srv.userService.ActivateMfa(user, token); err != nil {
>>>>>>> 929caaff
		switch {
		case errors.Is(err, mfa.InvalidToken):
			return model.NewAppError("ActivateMfa", "mfa.activate.bad_token.app_error", nil, "", http.StatusUnauthorized)
		default:
			return model.NewAppError("ActivateMfa", "mfa.activate.app_error", nil, err.Error(), http.StatusInternalServerError)
		}
	}

	// Make sure old MFA status is not cached locally or in cluster nodes.
	a.InvalidateCacheForUser(userID)

	return nil
}

func (a *App) DeactivateMfa(userID string) *model.AppError {
	user, appErr := a.GetUser(userID)
	if appErr != nil {
		return appErr
	}

<<<<<<< HEAD
	if err := a.srv.userService.DeactivateMfa(user); err != nil {
=======
	if err := a.ch.srv.userService.DeactivateMfa(user); err != nil {
>>>>>>> 929caaff
		return model.NewAppError("DeactivateMfa", "mfa.deactivate.app_error", nil, err.Error(), http.StatusInternalServerError)
	}

	// Make sure old MFA status is not cached locally or in cluster nodes.
	a.InvalidateCacheForUser(userID)

	return nil
}

func (a *App) GetProfileImage(user *model.User) ([]byte, bool, *model.AppError) {
	return a.ch.srv.GetProfileImage(user)
}

func (a *App) GetDefaultProfileImage(user *model.User) ([]byte, *model.AppError) {
	return a.ch.srv.GetDefaultProfileImage(user)
}

func (a *App) SetDefaultProfileImage(user *model.User) *model.AppError {
	img, appErr := a.GetDefaultProfileImage(user)
	if appErr != nil {
		return appErr
	}

	path := getProfileImagePath(user.Id)
	if _, err := a.WriteFile(bytes.NewReader(img), path); err != nil {
		return err
	}

	if err := a.Srv().Store.User().ResetLastPictureUpdate(user.Id); err != nil {
		mlog.Warn("Failed to reset last picture update", mlog.Err(err))
	}

	a.InvalidateCacheForUser(user.Id)

	updatedUser, appErr := a.GetUser(user.Id)
	if appErr != nil {
		mlog.Warn("Error in getting users profile forcing logout", mlog.String("user_id", user.Id), mlog.Err(appErr))
		return nil
	}

	options := a.Config().GetSanitizeOptions()
	updatedUser.SanitizeProfile(options)

	message := model.NewWebSocketEvent(model.WebsocketEventUserUpdated, "", "", "", nil)
	message.Add("user", updatedUser)
	a.Publish(message)

	return nil
}

func (a *App) SetProfileImage(userID string, imageData *multipart.FileHeader) *model.AppError {
	file, err := imageData.Open()
	if err != nil {
		return model.NewAppError("SetProfileImage", "api.user.upload_profile_user.open.app_error", nil, err.Error(), http.StatusBadRequest)
	}
	defer file.Close()
	return a.SetProfileImageFromMultiPartFile(userID, file)
}

func (a *App) SetProfileImageFromMultiPartFile(userID string, file multipart.File) *model.AppError {
	if limitErr := checkImageLimits(file, *a.Config().FileSettings.MaxImageResolution); limitErr != nil {
		return model.NewAppError("SetProfileImage", "api.user.upload_profile_user.check_image_limits.app_error", nil, "", http.StatusBadRequest)
	}

	return a.SetProfileImageFromFile(userID, file)
}

func (a *App) AdjustImage(file io.Reader) (*bytes.Buffer, *model.AppError) {
	// Decode image into Image object
<<<<<<< HEAD
	img, _, err := a.srv.imgDecoder.Decode(file)
=======
	img, _, err := a.ch.srv.imgDecoder.Decode(file)
>>>>>>> 929caaff
	if err != nil {
		return nil, model.NewAppError("SetProfileImage", "api.user.upload_profile_user.decode.app_error", nil, err.Error(), http.StatusBadRequest)
	}

	orientation, _ := imaging.GetImageOrientation(file)
	img = imaging.MakeImageUpright(img, orientation)

	// Scale profile image
	profileWidthAndHeight := 128
	img = imaging.FillCenter(img, profileWidthAndHeight, profileWidthAndHeight)

	buf := new(bytes.Buffer)
<<<<<<< HEAD
	err = a.srv.imgEncoder.EncodePNG(buf, img)
=======
	err = a.ch.srv.imgEncoder.EncodePNG(buf, img)
>>>>>>> 929caaff
	if err != nil {
		return nil, model.NewAppError("SetProfileImage", "api.user.upload_profile_user.encode.app_error", nil, err.Error(), http.StatusInternalServerError)
	}
	return buf, nil
}

func (a *App) SetProfileImageFromFile(userID string, file io.Reader) *model.AppError {
	buf, err := a.AdjustImage(file)
	if err != nil {
		return err
	}

	path := getProfileImagePath(userID)
	if storedData, err := a.ReadFile(path); err == nil && bytes.Equal(storedData, buf.Bytes()) {
		return nil
	}

	if _, err := a.WriteFile(buf, path); err != nil {
		return model.NewAppError("SetProfileImage", "api.user.upload_profile_user.upload_profile.app_error", nil, err.Error(), http.StatusInternalServerError)
	}

	if err := a.Srv().Store.User().UpdateLastPictureUpdate(userID); err != nil {
		mlog.Warn("Error with updating last picture update", mlog.Err(err))
	}
	a.invalidateUserCacheAndPublish(userID)
	a.onUserProfileChange(userID)

	return nil
}

func (a *App) UpdatePasswordAsUser(userID, currentPassword, newPassword string) *model.AppError {
	user, err := a.GetUser(userID)
	if err != nil {
		return err
	}

	if user == nil {
		err = model.NewAppError("updatePassword", "api.user.update_password.valid_account.app_error", nil, "", http.StatusBadRequest)
		return err
	}

	if user.AuthData != nil && *user.AuthData != "" {
		err = model.NewAppError("updatePassword", "api.user.update_password.oauth.app_error", nil, "auth_service="+user.AuthService, http.StatusBadRequest)
		return err
	}

	if err := a.DoubleCheckPassword(user, currentPassword); err != nil {
		if err.Id == "api.user.check_user_password.invalid.app_error" {
			err = model.NewAppError("updatePassword", "api.user.update_password.incorrect.app_error", nil, "", http.StatusBadRequest)
		}
		return err
	}

	T := i18n.GetUserTranslations(user.Locale)

	return a.UpdatePasswordSendEmail(user, newPassword, T("api.user.update_password.menu"))
}

func (a *App) userDeactivated(c *request.Context, userID string) *model.AppError {
	a.SetStatusOffline(userID, false)

	user, err := a.GetUser(userID)
	if err != nil {
		return err
	}

	// when disable a user, userDeactivated is called for the user and the
	// bots the user owns. Only notify once, when the user is the owner, not the
	// owners bots
	if !user.IsBot {
		a.notifySysadminsBotOwnerDeactivated(c, userID)
	}

	if *a.Config().ServiceSettings.DisableBotsWhenOwnerIsDeactivated {
		a.disableUserBots(c, userID)
	}

	return nil
}

func (a *App) invalidateUserChannelMembersCaches(userID string) *model.AppError {
	teamsForUser, err := a.GetTeamsForUser(userID)
	if err != nil {
		return err
	}

	for _, team := range teamsForUser {
		channelsForUser, err := a.GetChannelsForTeamForUser(team.Id, userID, false, 0)
		if err != nil {
			return err
		}

		for _, channel := range channelsForUser {
			a.invalidateCacheForChannelMembers(channel.Id)
		}
	}

	return nil
}

func (a *App) UpdateActive(c *request.Context, user *model.User, active bool) (*model.User, *model.AppError) {
	user.UpdateAt = model.GetMillis()
	if active {
		user.DeleteAt = 0
	} else {
		user.DeleteAt = user.UpdateAt
	}

<<<<<<< HEAD
	userUpdate, err := a.srv.userService.UpdateUser(user, true)
=======
	userUpdate, err := a.ch.srv.userService.UpdateUser(user, true)
>>>>>>> 929caaff
	if err != nil {
		var appErr *model.AppError
		var invErr *store.ErrInvalidInput
		switch {
		case errors.As(err, &appErr):
			return nil, appErr
		case errors.As(err, &invErr):
			return nil, model.NewAppError("UpdateActive", "app.user.update.find.app_error", nil, invErr.Error(), http.StatusBadRequest)
		default:
			return nil, model.NewAppError("UpdateActive", "app.user.update.finding.app_error", nil, err.Error(), http.StatusInternalServerError)
		}
	}
	ruser := userUpdate.New

	if !active {
		if err := a.RevokeAllSessions(ruser.Id); err != nil {
			return nil, err
		}
		if err := a.userDeactivated(c, ruser.Id); err != nil {
			return nil, err
		}
	}

	a.invalidateUserChannelMembersCaches(user.Id)
	a.InvalidateCacheForUser(user.Id)

	a.sendUpdatedUserEvent(*ruser)

	return ruser, nil
}

func (a *App) DeactivateGuests(c *request.Context) *model.AppError {
<<<<<<< HEAD
	userIDs, err := a.srv.userService.DeactivateAllGuests()
=======
	userIDs, err := a.ch.srv.userService.DeactivateAllGuests()
>>>>>>> 929caaff
	if err != nil {
		return model.NewAppError("DeactivateGuests", "app.user.update_active_for_multiple_users.updating.app_error", nil, err.Error(), http.StatusInternalServerError)
	}

	for _, userID := range userIDs {
		if err := a.userDeactivated(c, userID); err != nil {
			return err
		}
	}

	a.Srv().Store.Channel().ClearCaches()
	a.Srv().Store.User().ClearCaches()

	message := model.NewWebSocketEvent(model.WebsocketEventGuestsDeactivated, "", "", "", nil)
	a.Publish(message)

	return nil
}

func (a *App) GetSanitizeOptions(asAdmin bool) map[string]bool {
<<<<<<< HEAD
	return a.srv.userService.GetSanitizeOptions(asAdmin)
}

func (a *App) SanitizeProfile(user *model.User, asAdmin bool) {
	options := a.srv.userService.GetSanitizeOptions(asAdmin)
=======
	return a.ch.srv.userService.GetSanitizeOptions(asAdmin)
}

func (a *App) SanitizeProfile(user *model.User, asAdmin bool) {
	options := a.ch.srv.userService.GetSanitizeOptions(asAdmin)
>>>>>>> 929caaff

	user.SanitizeProfile(options)
}

func (a *App) UpdateUserAsUser(user *model.User, asAdmin bool) (*model.User, *model.AppError) {
	updatedUser, err := a.UpdateUser(user, true)
	if err != nil {
		return nil, err
	}

	return updatedUser, nil
}

// CheckProviderAttributes returns the empty string if the patch can be applied without
// overriding attributes set by the user's login provider; otherwise, the name of the offending
// field is returned.
func (a *App) CheckProviderAttributes(user *model.User, patch *model.UserPatch) string {
	tryingToChange := func(userValue *string, patchValue *string) bool {
		return patchValue != nil && *patchValue != *userValue
	}

	// If any login provider is used, then the username may not be changed
	if user.AuthService != "" && tryingToChange(&user.Username, patch.Username) {
		return "username"
	}

	LdapSettings := &a.Config().LdapSettings
	SamlSettings := &a.Config().SamlSettings

	conflictField := ""
	if a.Ldap() != nil &&
		(user.IsLDAPUser() || (user.IsSAMLUser() && *SamlSettings.EnableSyncWithLdap)) {
		conflictField = a.Ldap().CheckProviderAttributes(LdapSettings, user, patch)
	} else if a.Saml() != nil && user.IsSAMLUser() {
		conflictField = a.Saml().CheckProviderAttributes(SamlSettings, user, patch)
	} else if user.IsOAuthUser() {
		if tryingToChange(&user.FirstName, patch.FirstName) || tryingToChange(&user.LastName, patch.LastName) {
			conflictField = "full name"
		}
	}

	return conflictField
}

func (a *App) PatchUser(userID string, patch *model.UserPatch, asAdmin bool) (*model.User, *model.AppError) {
	user, err := a.GetUser(userID)
	if err != nil {
		return nil, err
	}

	user.Patch(patch)

	updatedUser, err := a.UpdateUser(user, true)
	if err != nil {
		return nil, err
	}

	return updatedUser, nil
}

func (a *App) UpdateUserAuth(userID string, userAuth *model.UserAuth) (*model.UserAuth, *model.AppError) {
	userAuth.Password = ""
	if _, err := a.Srv().Store.User().UpdateAuthData(userID, userAuth.AuthService, userAuth.AuthData, "", false); err != nil {
		var invErr *store.ErrInvalidInput
		switch {
		case errors.As(err, &invErr):
			return nil, model.NewAppError("UpdateUserAuth", "app.user.update_auth_data.email_exists.app_error", nil, invErr.Error(), http.StatusBadRequest)
		default:
			return nil, model.NewAppError("UpdateUserAuth", "app.user.update_auth_data.app_error", nil, err.Error(), http.StatusInternalServerError)
		}
	}

	return userAuth, nil
}

func (a *App) sendUpdatedUserEvent(user model.User) {
	adminCopyOfUser := user.DeepCopy()
	a.SanitizeProfile(adminCopyOfUser, true)
	adminMessage := model.NewWebSocketEvent(model.WebsocketEventUserUpdated, "", "", "", nil)
	adminMessage.Add("user", adminCopyOfUser)
	adminMessage.GetBroadcast().ContainsSensitiveData = true
	a.Publish(adminMessage)

	a.SanitizeProfile(&user, false)
	message := model.NewWebSocketEvent(model.WebsocketEventUserUpdated, "", "", "", nil)
	message.Add("user", &user)
	message.GetBroadcast().ContainsSanitizedData = true
	a.Publish(message)
}

func (a *App) UpdateUser(user *model.User, sendNotifications bool) (*model.User, *model.AppError) {
<<<<<<< HEAD
	prev, err := a.srv.userService.GetUser(user.Id)
=======
	prev, err := a.ch.srv.userService.GetUser(user.Id)
>>>>>>> 929caaff
	if err != nil {
		var nfErr *store.ErrNotFound
		switch {
		case errors.As(err, &nfErr):
			return nil, model.NewAppError("UpdateUser", MissingAccountError, nil, nfErr.Error(), http.StatusNotFound)
		default:
			return nil, model.NewAppError("UpdateUser", "app.user.get.app_error", nil, err.Error(), http.StatusInternalServerError)
		}
	}

	var newEmail string
	if user.Email != prev.Email {
		if !users.CheckUserDomain(user, *a.Config().TeamSettings.RestrictCreationToDomains) {
			if !prev.IsGuest() && !prev.IsLDAPUser() && !prev.IsSAMLUser() {
				return nil, model.NewAppError("UpdateUser", "api.user.update_user.accepted_domain.app_error", nil, "", http.StatusBadRequest)
			}
		}

		if !users.CheckUserDomain(user, *a.Config().GuestAccountsSettings.RestrictCreationToDomains) {
			if prev.IsGuest() && !prev.IsLDAPUser() && !prev.IsSAMLUser() {
				return nil, model.NewAppError("UpdateUser", "api.user.update_user.accepted_guest_domain.app_error", nil, "", http.StatusBadRequest)
			}
		}

		if *a.Config().EmailSettings.RequireEmailVerification {
			newEmail = user.Email
			// Don't set new eMail on user account if email verification is required, this will be done as a post-verification action
			// to avoid users being able to set non-controlled eMails as their account email
			if _, appErr := a.GetUserByEmail(newEmail); appErr == nil {
				return nil, model.NewAppError("UpdateUser", "app.user.save.email_exists.app_error", nil, "user_id="+user.Id, http.StatusBadRequest)
			}

			//  When a bot is created, prev.Email will be an autogenerated faked email,
			//  which will not match a CLI email input during bot to user conversions.
			//  To update a bot users email, do not set the email to the faked email
			//  stored in prev.Email.  Allow using the email defined in the CLI
			if !user.IsBot {
				user.Email = prev.Email
			}
		}
	}

<<<<<<< HEAD
	userUpdate, err := a.srv.userService.UpdateUser(user, false)
=======
	userUpdate, err := a.ch.srv.userService.UpdateUser(user, false)
>>>>>>> 929caaff
	if err != nil {
		var appErr *model.AppError
		var invErr *store.ErrInvalidInput
		var conErr *store.ErrConflict
		switch {
		case errors.As(err, &appErr):
			return nil, appErr
		case errors.As(err, &invErr):
			return nil, model.NewAppError("UpdateUser", "app.user.update.find.app_error", nil, invErr.Error(), http.StatusBadRequest)
		case errors.As(err, &conErr):
			if cErr, ok := err.(*store.ErrConflict); ok && cErr.Resource == "Username" {
				return nil, model.NewAppError("UpdateUser", "app.user.save.username_exists.app_error", nil, "", http.StatusBadRequest)
			}
			return nil, model.NewAppError("UpdateUser", "app.user.save.email_exists.app_error", nil, "", http.StatusBadRequest)
		default:
			return nil, model.NewAppError("UpdateUser", "app.user.update.finding.app_error", nil, err.Error(), http.StatusInternalServerError)
		}
	}

	if sendNotifications {
		if userUpdate.New.Email != userUpdate.Old.Email || newEmail != "" {
			if *a.Config().EmailSettings.RequireEmailVerification {
				a.Srv().Go(func() {
					if err := a.SendEmailVerification(userUpdate.New, newEmail, ""); err != nil {
						mlog.Error("Failed to send email verification", mlog.Err(err))
					}
				})
			} else {
				a.Srv().Go(func() {
					if err := a.Srv().EmailService.SendEmailChangeEmail(userUpdate.Old.Email, userUpdate.New.Email, userUpdate.New.Locale, a.GetSiteURL()); err != nil {
						mlog.Error("Failed to send email change email", mlog.Err(err))
					}
				})
			}
		}

		if userUpdate.New.Username != userUpdate.Old.Username {
			a.Srv().Go(func() {
				if err := a.Srv().EmailService.SendChangeUsernameEmail(userUpdate.New.Username, userUpdate.New.Email, userUpdate.New.Locale, a.GetSiteURL()); err != nil {
					mlog.Error("Failed to send change username email", mlog.Err(err))
				}
			})
		}
		a.sendUpdatedUserEvent(*userUpdate.New)
	}

	a.InvalidateCacheForUser(user.Id)
	a.onUserProfileChange(user.Id)

	return userUpdate.New, nil
}

func (a *App) UpdateUserActive(c *request.Context, userID string, active bool) *model.AppError {
	user, err := a.GetUser(userID)

	if err != nil {
		return err
	}
	if _, err = a.UpdateActive(c, user, active); err != nil {
		return err
	}

	return nil
}

func (a *App) updateUserNotifyProps(userID string, props map[string]string) *model.AppError {
<<<<<<< HEAD
	err := a.srv.userService.UpdateUserNotifyProps(userID, props)
=======
	err := a.ch.srv.userService.UpdateUserNotifyProps(userID, props)
>>>>>>> 929caaff
	if err != nil {
		var appErr *model.AppError
		switch {
		case errors.As(err, &appErr):
			return appErr
		default:
			return model.NewAppError("UpdateUser", "app.user.update.finding.app_error", nil, err.Error(), http.StatusInternalServerError)
		}
	}

	a.InvalidateCacheForUser(userID)
	a.onUserProfileChange(userID)

	return nil
}

func (a *App) UpdateMfa(activate bool, userID, token string) *model.AppError {
	if activate {
		if err := a.ActivateMfa(userID, token); err != nil {
			return err
		}
	} else {
		if err := a.DeactivateMfa(userID); err != nil {
			return err
		}
	}

	a.Srv().Go(func() {
		user, err := a.GetUser(userID)
		if err != nil {
			mlog.Error("Failed to get user", mlog.Err(err))
			return
		}

		if err := a.Srv().EmailService.SendMfaChangeEmail(user.Email, activate, user.Locale, a.GetSiteURL()); err != nil {
			mlog.Error("Failed to send mfa change email", mlog.Err(err))
		}
	})

	return nil
}

func (a *App) UpdatePasswordByUserIdSendEmail(userID, newPassword, method string) *model.AppError {
	user, err := a.GetUser(userID)
	if err != nil {
		return err
	}

	return a.UpdatePasswordSendEmail(user, newPassword, method)
}

func (a *App) UpdatePassword(user *model.User, newPassword string) *model.AppError {
	if err := a.IsPasswordValid(newPassword); err != nil {
		return err
	}

	hashedPassword := model.HashPassword(newPassword)

	if err := a.Srv().Store.User().UpdatePassword(user.Id, hashedPassword); err != nil {
		return model.NewAppError("UpdatePassword", "api.user.update_password.failed.app_error", nil, err.Error(), http.StatusInternalServerError)
	}

	a.InvalidateCacheForUser(user.Id)

	return nil
}

func (a *App) UpdatePasswordSendEmail(user *model.User, newPassword, method string) *model.AppError {
	if err := a.UpdatePassword(user, newPassword); err != nil {
		return err
	}

	a.Srv().Go(func() {
		if err := a.Srv().EmailService.SendPasswordChangeEmail(user.Email, method, user.Locale, a.GetSiteURL()); err != nil {
			mlog.Error("Failed to send password change email", mlog.Err(err))
		}
	})

	return nil
}

func (a *App) UpdateHashedPasswordByUserId(userID, newHashedPassword string) *model.AppError {
	user, err := a.GetUser(userID)
	if err != nil {
		return err
	}

	return a.UpdateHashedPassword(user, newHashedPassword)
}

func (a *App) UpdateHashedPassword(user *model.User, newHashedPassword string) *model.AppError {
	if err := a.Srv().Store.User().UpdatePassword(user.Id, newHashedPassword); err != nil {
		return model.NewAppError("UpdatePassword", "api.user.update_password.failed.app_error", nil, err.Error(), http.StatusInternalServerError)
	}

	a.InvalidateCacheForUser(user.Id)

	return nil
}

func (a *App) ResetPasswordFromToken(userSuppliedTokenString, newPassword string) *model.AppError {
	token, err := a.GetPasswordRecoveryToken(userSuppliedTokenString)
	if err != nil {
		return err
	}
	if model.GetMillis()-token.CreateAt >= PasswordRecoverExpiryTime {
		return model.NewAppError("resetPassword", "api.user.reset_password.link_expired.app_error", nil, "", http.StatusBadRequest)
	}

	tokenData := struct {
		UserId string
		Email  string
	}{}

	err2 := json.Unmarshal([]byte(token.Extra), &tokenData)
	if err2 != nil {
		return model.NewAppError("resetPassword", "api.user.reset_password.token_parse.error", nil, "", http.StatusInternalServerError)
	}

	user, err := a.GetUser(tokenData.UserId)
	if err != nil {
		return err
	}

	if user.Email != tokenData.Email {
		return model.NewAppError("resetPassword", "api.user.reset_password.link_expired.app_error", nil, "", http.StatusBadRequest)
	}

	if user.IsSSOUser() {
		return model.NewAppError("ResetPasswordFromCode", "api.user.reset_password.sso.app_error", nil, "userId="+user.Id, http.StatusBadRequest)
	}

	T := i18n.GetUserTranslations(user.Locale)

	if err := a.UpdatePasswordSendEmail(user, newPassword, T("api.user.reset_password.method")); err != nil {
		return err
	}

	if err := a.DeleteToken(token); err != nil {
		mlog.Warn("Failed to delete token", mlog.Err(err))
	}

	return nil
}

func (a *App) SendPasswordReset(email string, siteURL string) (bool, *model.AppError) {
	user, err := a.GetUserByEmail(email)
	if err != nil {
		return false, nil
	}

	if user.AuthData != nil && *user.AuthData != "" {
		return false, model.NewAppError("SendPasswordReset", "api.user.send_password_reset.sso.app_error", nil, "userId="+user.Id, http.StatusBadRequest)
	}

	token, err := a.CreatePasswordRecoveryToken(user.Id, user.Email)
	if err != nil {
		return false, err
	}

	result, eErr := a.Srv().EmailService.SendPasswordResetEmail(user.Email, token, user.Locale, siteURL)
	if eErr != nil {
		return result, model.NewAppError("SendPasswordReset", "api.user.send_password_reset.send.app_error", nil, "err="+eErr.Error(), http.StatusInternalServerError)
	}

	return result, nil
}

func (a *App) CreatePasswordRecoveryToken(userID, email string) (*model.Token, *model.AppError) {
	tokenExtra := struct {
		UserId string
		Email  string
	}{
		userID,
		email,
	}
	jsonData, err := json.Marshal(tokenExtra)

	if err != nil {
		return nil, model.NewAppError("CreatePasswordRecoveryToken", "api.user.create_password_token.error", nil, "", http.StatusInternalServerError)
	}

	token := model.NewToken(TokenTypePasswordRecovery, string(jsonData))

	if err := a.Srv().Store.Token().Save(token); err != nil {
		var appErr *model.AppError
		switch {
		case errors.As(err, &appErr):
			return nil, appErr
		default:
			return nil, model.NewAppError("CreatePasswordRecoveryToken", "app.recover.save.app_error", nil, err.Error(), http.StatusInternalServerError)
		}
	}

	return token, nil
}

func (a *App) GetPasswordRecoveryToken(token string) (*model.Token, *model.AppError) {
	rtoken, err := a.Srv().Store.Token().GetByToken(token)
	if err != nil {
		return nil, model.NewAppError("GetPasswordRecoveryToken", "api.user.reset_password.invalid_link.app_error", nil, err.Error(), http.StatusBadRequest)
	}
	if rtoken.Type != TokenTypePasswordRecovery {
		return nil, model.NewAppError("GetPasswordRecoveryToken", "api.user.reset_password.broken_token.app_error", nil, "", http.StatusBadRequest)
	}
	return rtoken, nil
}

func (a *App) GetTokenById(token string) (*model.Token, *model.AppError) {
	rtoken, err := a.Srv().Store.Token().GetByToken(token)

	if err != nil {
		var status int

		switch err.(type) {
		case *store.ErrNotFound:
			status = http.StatusNotFound
		default:
			status = http.StatusInternalServerError
		}

		return nil, model.NewAppError("GetTokenById", "api.user.create_user.signup_link_invalid.app_error", nil, err.Error(), status)
	}

	return rtoken, nil
}

func (a *App) DeleteToken(token *model.Token) *model.AppError {
	err := a.Srv().Store.Token().Delete(token.Token)
	if err != nil {
		return model.NewAppError("DeleteToken", "app.recover.delete.app_error", nil, err.Error(), http.StatusInternalServerError)
	}
	return nil
}

func (a *App) UpdateUserRoles(userID string, newRoles string, sendWebSocketEvent bool) (*model.User, *model.AppError) {
	user, err := a.GetUser(userID)
	if err != nil {
		err.StatusCode = http.StatusBadRequest
		return nil, err
	}

	return a.UpdateUserRolesWithUser(user, newRoles, sendWebSocketEvent)
}

func (a *App) UpdateUserRolesWithUser(user *model.User, newRoles string, sendWebSocketEvent bool) (*model.User, *model.AppError) {

	if err := a.CheckRolesExist(strings.Fields(newRoles)); err != nil {
		return nil, err
	}

	user.Roles = newRoles
	uchan := make(chan store.StoreResult, 1)
	go func() {
		userUpdate, err := a.Srv().Store.User().Update(user, true)
		uchan <- store.StoreResult{Data: userUpdate, NErr: err}
		close(uchan)
	}()

	schan := make(chan store.StoreResult, 1)
	go func() {
		id, err := a.Srv().Store.Session().UpdateRoles(user.Id, newRoles)
		schan <- store.StoreResult{Data: id, NErr: err}
		close(schan)
	}()

	result := <-uchan
	if result.NErr != nil {
		var appErr *model.AppError
		var invErr *store.ErrInvalidInput
		switch {
		case errors.As(result.NErr, &appErr):
			return nil, appErr
		case errors.As(result.NErr, &invErr):
			return nil, model.NewAppError("UpdateUserRoles", "app.user.update.find.app_error", nil, invErr.Error(), http.StatusBadRequest)
		default:
			return nil, model.NewAppError("UpdateUserRoles", "app.user.update.finding.app_error", nil, result.NErr.Error(), http.StatusInternalServerError)
		}
	}
	ruser := result.Data.(*model.UserUpdate).New

	if result := <-schan; result.NErr != nil {
		// soft error since the user roles were still updated
		mlog.Warn("Failed during updating user roles", mlog.Err(result.NErr))
	}

	a.InvalidateCacheForUser(user.Id)
	a.ClearSessionCacheForUser(user.Id)

	if sendWebSocketEvent {
		message := model.NewWebSocketEvent(model.WebsocketEventUserRoleUpdated, "", "", user.Id, nil)
		message.Add("user_id", user.Id)
		message.Add("roles", newRoles)
		a.Publish(message)
	}

	return ruser, nil
}

func (a *App) PermanentDeleteUser(c *request.Context, user *model.User) *model.AppError {
	mlog.Warn("Attempting to permanently delete account", mlog.String("user_id", user.Id), mlog.String("user_email", user.Email))
	if user.IsInRole(model.SystemAdminRoleId) {
		mlog.Warn("You are deleting a user that is a system administrator.  You may need to set another account as the system administrator using the command line tools.", mlog.String("user_email", user.Email))
	}

	if _, err := a.UpdateActive(c, user, false); err != nil {
		return err
	}

	if err := a.Srv().Store.Session().PermanentDeleteSessionsByUser(user.Id); err != nil {
		return model.NewAppError("PermanentDeleteUser", "app.session.permanent_delete_sessions_by_user.app_error", nil, err.Error(), http.StatusInternalServerError)
	}

	if err := a.Srv().Store.UserAccessToken().DeleteAllForUser(user.Id); err != nil {
		return model.NewAppError("PermanentDeleteUser", "app.user_access_token.delete.app_error", nil, err.Error(), http.StatusInternalServerError)
	}

	if err := a.Srv().Store.OAuth().PermanentDeleteAuthDataByUser(user.Id); err != nil {
		return model.NewAppError("PermanentDeleteUser", "app.oauth.permanent_delete_auth_data_by_user.app_error", nil, err.Error(), http.StatusInternalServerError)
	}

	if err := a.Srv().Store.Webhook().PermanentDeleteIncomingByUser(user.Id); err != nil {
		return model.NewAppError("PermanentDeleteUser", "app.webhooks.permanent_delete_incoming_by_user.app_error", nil, err.Error(), http.StatusInternalServerError)
	}

	if err := a.Srv().Store.Webhook().PermanentDeleteOutgoingByUser(user.Id); err != nil {
		return model.NewAppError("PermanentDeleteUser", "app.webhooks.permanent_delete_outgoing_by_user.app_error", nil, err.Error(), http.StatusInternalServerError)
	}

	if err := a.Srv().Store.Command().PermanentDeleteByUser(user.Id); err != nil {
		return model.NewAppError("PermanentDeleteUser", "app.user.permanentdeleteuser.internal_error", nil, err.Error(), http.StatusInternalServerError)
	}

	if err := a.Srv().Store.Preference().PermanentDeleteByUser(user.Id); err != nil {
		return model.NewAppError("PermanentDeleteUser", "app.preference.permanent_delete_by_user.app_error", nil, err.Error(), http.StatusInternalServerError)
	}

	if err := a.Srv().Store.Channel().PermanentDeleteMembersByUser(user.Id); err != nil {
		return model.NewAppError("PermanentDeleteUser", "app.channel.permanent_delete_members_by_user.app_error", nil, err.Error(), http.StatusInternalServerError)
	}

	if err := a.Srv().Store.Group().PermanentDeleteMembersByUser(user.Id); err != nil {
		return model.NewAppError("PermanentDeleteUser", "app.group.permanent_delete_members_by_user.app_error", nil, err.Error(), http.StatusInternalServerError)
	}

	if err := a.Srv().Store.Post().PermanentDeleteByUser(user.Id); err != nil {
		return model.NewAppError("PermanentDeleteUser", "app.post.permanent_delete_by_user.app_error", nil, err.Error(), http.StatusInternalServerError)
	}

	if err := a.Srv().Store.Bot().PermanentDelete(user.Id); err != nil {
		var invErr *store.ErrInvalidInput
		switch {
		case errors.As(err, &invErr):
			return model.NewAppError("PermanentDeleteUser", "app.bot.permenent_delete.bad_id", map[string]interface{}{"user_id": invErr.Value}, invErr.Error(), http.StatusBadRequest)
		default: // last fallback in case it doesn't map to an existing app error.
			return model.NewAppError("PermanentDeleteUser", "app.bot.permanent_delete.internal_error", nil, err.Error(), http.StatusInternalServerError)
		}
	}

	infos, err := a.Srv().Store.FileInfo().GetForUser(user.Id)
	if err != nil {
		mlog.Warn("Error getting file list for user from FileInfoStore", mlog.Err(err))
	}

	for _, info := range infos {
		res, err := a.FileExists(info.Path)
		if err != nil {
			mlog.Warn(
				"Error checking existence of file",
				mlog.String("path", info.Path),
				mlog.Err(err),
			)
			continue
		}

		if !res {
			mlog.Warn("File not found", mlog.String("path", info.Path))
			continue
		}

		err = a.RemoveFile(info.Path)

		if err != nil {
			mlog.Warn(
				"Unable to remove file",
				mlog.String("path", info.Path),
				mlog.Err(err),
			)
		}
	}

	if _, err := a.Srv().Store.FileInfo().PermanentDeleteByUser(user.Id); err != nil {
		return model.NewAppError("PermanentDeleteUser", "app.file_info.permanent_delete_by_user.app_error", nil, err.Error(), http.StatusInternalServerError)
	}

	if err := a.Srv().Store.User().PermanentDelete(user.Id); err != nil {
		return model.NewAppError("PermanentDeleteUser", "app.user.permanent_delete.app_error", nil, err.Error(), http.StatusInternalServerError)
	}

	if err := a.Srv().Store.Audit().PermanentDeleteByUser(user.Id); err != nil {
		return model.NewAppError("PermanentDeleteUser", "app.audit.permanent_delete_by_user.app_error", nil, err.Error(), http.StatusInternalServerError)
	}

	if err := a.Srv().Store.Team().RemoveAllMembersByUser(user.Id); err != nil {
		return model.NewAppError("PermanentDeleteUser", "app.team.remove_member.app_error", nil, err.Error(), http.StatusInternalServerError)
	}

	mlog.Warn("Permanently deleted account", mlog.String("user_email", user.Email), mlog.String("user_id", user.Id))

	return nil
}

func (a *App) PermanentDeleteAllUsers(c *request.Context) *model.AppError {
	users, err := a.Srv().Store.User().GetAll()
	if err != nil {
		return model.NewAppError("PermanentDeleteAllUsers", "app.user.get.app_error", nil, err.Error(), http.StatusInternalServerError)
	}
	for _, user := range users {
		a.PermanentDeleteUser(c, user)
	}

	return nil
}

func (a *App) SendEmailVerification(user *model.User, newEmail, redirect string) *model.AppError {
	token, err := a.Srv().EmailService.CreateVerifyEmailToken(user.Id, newEmail)
	if err != nil {
		switch {
		case errors.Is(err, email.CreateEmailTokenError):
			return model.NewAppError("CreateVerifyEmailToken", "api.user.create_email_token.error", nil, "", http.StatusInternalServerError)
		default:
			return model.NewAppError("CreateVerifyEmailToken", "app.recover.save.app_error", nil, err.Error(), http.StatusInternalServerError)
		}
	}

	if _, err := a.GetStatus(user.Id); err != nil {
		eErr := a.Srv().EmailService.SendVerifyEmail(newEmail, user.Locale, a.GetSiteURL(), token.Token, redirect)
		if eErr != nil {
			return model.NewAppError("SendVerifyEmail", "api.user.send_verify_email_and_forget.failed.error", nil, eErr.Error(), http.StatusInternalServerError)
		}
		return nil
<<<<<<< HEAD
	}

	if err := a.Srv().EmailService.SendEmailChangeVerifyEmail(newEmail, user.Locale, a.GetSiteURL(), token.Token); err != nil {
		return model.NewAppError("sendEmailChangeVerifyEmail", "api.user.send_email_change_verify_email_and_forget.error", nil, err.Error(), http.StatusInternalServerError)
	}

=======
	}

	if err := a.Srv().EmailService.SendEmailChangeVerifyEmail(newEmail, user.Locale, a.GetSiteURL(), token.Token); err != nil {
		return model.NewAppError("sendEmailChangeVerifyEmail", "api.user.send_email_change_verify_email_and_forget.error", nil, err.Error(), http.StatusInternalServerError)
	}

>>>>>>> 929caaff
	return nil
}

func (a *App) VerifyEmailFromToken(userSuppliedTokenString string) *model.AppError {
	token, err := a.GetVerifyEmailToken(userSuppliedTokenString)
	if err != nil {
		return err
	}
	if model.GetMillis()-token.CreateAt >= PasswordRecoverExpiryTime {
		return model.NewAppError("VerifyEmailFromToken", "api.user.verify_email.link_expired.app_error", nil, "", http.StatusBadRequest)
	}

	tokenData := struct {
		UserId string
		Email  string
	}{}

	err2 := json.Unmarshal([]byte(token.Extra), &tokenData)
	if err2 != nil {
		return model.NewAppError("VerifyEmailFromToken", "api.user.verify_email.token_parse.error", nil, "", http.StatusInternalServerError)
	}

	user, err := a.GetUser(tokenData.UserId)
	if err != nil {
		return err
	}

	tokenData.Email = strings.ToLower(tokenData.Email)
	if err := a.VerifyUserEmail(tokenData.UserId, tokenData.Email); err != nil {
		return err
	}

	if user.Email != tokenData.Email {
		a.Srv().Go(func() {
			if err := a.Srv().EmailService.SendEmailChangeEmail(user.Email, tokenData.Email, user.Locale, a.GetSiteURL()); err != nil {
				mlog.Error("Failed to send email change email", mlog.Err(err))
			}
		})
	}

	if err := a.DeleteToken(token); err != nil {
		mlog.Warn("Failed to delete token", mlog.Err(err))
	}

	return nil
}

func (a *App) GetVerifyEmailToken(token string) (*model.Token, *model.AppError) {
	rtoken, err := a.Srv().Store.Token().GetByToken(token)
	if err != nil {
		return nil, model.NewAppError("GetVerifyEmailToken", "api.user.verify_email.bad_link.app_error", nil, err.Error(), http.StatusBadRequest)
	}
	if rtoken.Type != TokenTypeVerifyEmail {
		return nil, model.NewAppError("GetVerifyEmailToken", "api.user.verify_email.broken_token.app_error", nil, "", http.StatusBadRequest)
	}
	return rtoken, nil
}

// GetTotalUsersStats is used for the DM list total
func (a *App) GetTotalUsersStats(viewRestrictions *model.ViewUsersRestrictions) (*model.UsersStats, *model.AppError) {
	count, err := a.Srv().Store.User().Count(model.UserCountOptions{
		IncludeBotAccounts: true,
		ViewRestrictions:   viewRestrictions,
	})
	if err != nil {
		return nil, model.NewAppError("GetTotalUsersStats", "app.user.get_total_users_count.app_error", nil, err.Error(), http.StatusInternalServerError)
	}
	stats := &model.UsersStats{
		TotalUsersCount: count,
	}
	return stats, nil
}

// GetFilteredUsersStats is used to get a count of users based on the set of filters supported by UserCountOptions.
func (a *App) GetFilteredUsersStats(options *model.UserCountOptions) (*model.UsersStats, *model.AppError) {
	count, err := a.Srv().Store.User().Count(*options)
	if err != nil {
		return nil, model.NewAppError("GetFilteredUsersStats", "app.user.get_total_users_count.app_error", nil, err.Error(), http.StatusInternalServerError)
	}
	stats := &model.UsersStats{
		TotalUsersCount: count,
	}
	return stats, nil
}

func (a *App) VerifyUserEmail(userID, email string) *model.AppError {
	if _, err := a.Srv().Store.User().VerifyEmail(userID, email); err != nil {
		return model.NewAppError("VerifyUserEmail", "app.user.verify_email.app_error", nil, err.Error(), http.StatusInternalServerError)
	}

	a.InvalidateCacheForUser(userID)

	user, err := a.GetUser(userID)

	if err != nil {
		return err
	}

	a.sendUpdatedUserEvent(*user)

	return nil
}

func (a *App) SearchUsers(props *model.UserSearch, options *model.UserSearchOptions) ([]*model.User, *model.AppError) {
	if props.WithoutTeam {
		return a.SearchUsersWithoutTeam(props.Term, options)
	}
	if props.InChannelId != "" {
		return a.SearchUsersInChannel(props.InChannelId, props.Term, options)
	}
	if props.NotInChannelId != "" {
		return a.SearchUsersNotInChannel(props.TeamId, props.NotInChannelId, props.Term, options)
	}
	if props.NotInTeamId != "" {
		return a.SearchUsersNotInTeam(props.NotInTeamId, props.Term, options)
	}
	if props.InGroupId != "" {
		return a.SearchUsersInGroup(props.InGroupId, props.Term, options)
	}
	return a.SearchUsersInTeam(props.TeamId, props.Term, options)
}

func (a *App) SearchUsersInChannel(channelID string, term string, options *model.UserSearchOptions) ([]*model.User, *model.AppError) {
	term = strings.TrimSpace(term)
	users, err := a.Srv().Store.User().SearchInChannel(channelID, term, options)
	if err != nil {
		return nil, model.NewAppError("SearchUsersInChannel", "app.user.search.app_error", nil, err.Error(), http.StatusInternalServerError)
	}
	for _, user := range users {
		a.SanitizeProfile(user, options.IsAdmin)
	}

	return users, nil
}

func (a *App) SearchUsersNotInChannel(teamID string, channelID string, term string, options *model.UserSearchOptions) ([]*model.User, *model.AppError) {
	term = strings.TrimSpace(term)
	users, err := a.Srv().Store.User().SearchNotInChannel(teamID, channelID, term, options)
	if err != nil {
		return nil, model.NewAppError("SearchUsersNotInChannel", "app.user.search.app_error", nil, err.Error(), http.StatusInternalServerError)
	}

	for _, user := range users {
		a.SanitizeProfile(user, options.IsAdmin)
	}

	return users, nil
}

func (a *App) SearchUsersInTeam(teamID, term string, options *model.UserSearchOptions) ([]*model.User, *model.AppError) {
	term = strings.TrimSpace(term)

	users, err := a.Srv().Store.User().Search(teamID, term, options)
	if err != nil {
		return nil, model.NewAppError("SearchUsersInTeam", "app.user.search.app_error", nil, err.Error(), http.StatusInternalServerError)
	}

	for _, user := range users {
		a.SanitizeProfile(user, options.IsAdmin)
	}

	return users, nil
}

func (a *App) SearchUsersNotInTeam(notInTeamId string, term string, options *model.UserSearchOptions) ([]*model.User, *model.AppError) {
	term = strings.TrimSpace(term)
	users, err := a.Srv().Store.User().SearchNotInTeam(notInTeamId, term, options)
	if err != nil {
		return nil, model.NewAppError("SearchUsersNotInTeam", "app.user.search.app_error", nil, err.Error(), http.StatusInternalServerError)
	}

	for _, user := range users {
		a.SanitizeProfile(user, options.IsAdmin)
	}

	return users, nil
}

func (a *App) SearchUsersWithoutTeam(term string, options *model.UserSearchOptions) ([]*model.User, *model.AppError) {
	term = strings.TrimSpace(term)
	users, err := a.Srv().Store.User().SearchWithoutTeam(term, options)
	if err != nil {
		return nil, model.NewAppError("SearchUsersWithoutTeam", "app.user.search.app_error", nil, err.Error(), http.StatusInternalServerError)
	}

	for _, user := range users {
		a.SanitizeProfile(user, options.IsAdmin)
	}

	return users, nil
}

func (a *App) SearchUsersInGroup(groupID string, term string, options *model.UserSearchOptions) ([]*model.User, *model.AppError) {
	term = strings.TrimSpace(term)
	users, err := a.Srv().Store.User().SearchInGroup(groupID, term, options)
	if err != nil {
		return nil, model.NewAppError("SearchUsersInGroup", "app.user.search.app_error", nil, err.Error(), http.StatusInternalServerError)
	}

	for _, user := range users {
		a.SanitizeProfile(user, options.IsAdmin)
	}

	return users, nil
}

func (a *App) AutocompleteUsersInChannel(teamID string, channelID string, term string, options *model.UserSearchOptions) (*model.UserAutocompleteInChannel, *model.AppError) {
	term = strings.TrimSpace(term)

	autocomplete, err := a.Srv().Store.User().AutocompleteUsersInChannel(teamID, channelID, term, options)
	if err != nil {
		return nil, model.NewAppError("AutocompleteUsersInChannel", "app.user.search.app_error", nil, err.Error(), http.StatusInternalServerError)
	}

	for _, user := range autocomplete.InChannel {
		a.SanitizeProfile(user, options.IsAdmin)
	}

	for _, user := range autocomplete.OutOfChannel {
		a.SanitizeProfile(user, options.IsAdmin)
	}

	return autocomplete, nil
}

func (a *App) AutocompleteUsersInTeam(teamID string, term string, options *model.UserSearchOptions) (*model.UserAutocompleteInTeam, *model.AppError) {
	term = strings.TrimSpace(term)

	users, err := a.Srv().Store.User().Search(teamID, term, options)
	if err != nil {
		return nil, model.NewAppError("AutocompleteUsersInTeam", "app.user.search.app_error", nil, err.Error(), http.StatusInternalServerError)
	}

	for _, user := range users {
		a.SanitizeProfile(user, options.IsAdmin)
	}

	autocomplete := &model.UserAutocompleteInTeam{}
	autocomplete.InTeam = users
	return autocomplete, nil
}

func (a *App) UpdateOAuthUserAttrs(userData io.Reader, user *model.User, provider einterfaces.OAuthProvider, service string, tokenUser *model.User) *model.AppError {
	oauthUser, err1 := provider.GetUserFromJSON(userData, tokenUser)
	if err1 != nil {
		return model.NewAppError("UpdateOAuthUserAttrs", "api.user.update_oauth_user_attrs.get_user.app_error", map[string]interface{}{"Service": service}, err1.Error(), http.StatusBadRequest)
	}

	userAttrsChanged := false

	if oauthUser.Username != user.Username {
		if existingUser, _ := a.GetUserByUsername(oauthUser.Username); existingUser == nil {
			user.Username = oauthUser.Username
			userAttrsChanged = true
		}
	}

	if oauthUser.GetFullName() != user.GetFullName() {
		user.FirstName = oauthUser.FirstName
		user.LastName = oauthUser.LastName
		userAttrsChanged = true
	}

	if oauthUser.Email != user.Email {
		if existingUser, _ := a.GetUserByEmail(oauthUser.Email); existingUser == nil {
			user.Email = oauthUser.Email
			userAttrsChanged = true
		}
	}

	if user.DeleteAt > 0 {
		// Make sure they are not disabled
		user.DeleteAt = 0
		userAttrsChanged = true
	}

	if userAttrsChanged {
		users, err := a.Srv().Store.User().Update(user, true)
		if err != nil {
			var appErr *model.AppError
			var invErr *store.ErrInvalidInput
			switch {
			case errors.As(err, &appErr):
				return appErr
			case errors.As(err, &invErr):
				return model.NewAppError("UpdateOAuthUserAttrs", "app.user.update.find.app_error", nil, invErr.Error(), http.StatusBadRequest)
			default:
				return model.NewAppError("UpdateOAuthUserAttrs", "app.user.update.finding.app_error", nil, err.Error(), http.StatusInternalServerError)
			}
		}

		user = users.New
		a.InvalidateCacheForUser(user.Id)
	}

	return nil
}

func (a *App) RestrictUsersGetByPermissions(userID string, options *model.UserGetOptions) (*model.UserGetOptions, *model.AppError) {
	restrictions, err := a.GetViewUsersRestrictions(userID)
	if err != nil {
		return nil, err
	}

	options.ViewRestrictions = restrictions
	return options, nil
}

// FilterNonGroupTeamMembers returns the subset of the given user IDs of the users who are not members of groups
// associated to the team excluding bots.
func (a *App) FilterNonGroupTeamMembers(userIDs []string, team *model.Team) ([]string, error) {
	teamGroupUsers, err := a.GetTeamGroupUsers(team.Id)
	if err != nil {
		return nil, err
	}
	return a.filterNonGroupUsers(userIDs, teamGroupUsers)
}

// FilterNonGroupChannelMembers returns the subset of the given user IDs of the users who are not members of groups
// associated to the channel excluding bots
func (a *App) FilterNonGroupChannelMembers(userIDs []string, channel *model.Channel) ([]string, error) {
	channelGroupUsers, err := a.GetChannelGroupUsers(channel.Id)
	if err != nil {
		return nil, err
	}
	return a.filterNonGroupUsers(userIDs, channelGroupUsers)
}

// filterNonGroupUsers is a helper function that takes a list of user ids and a list of users
// and returns the list of normal users present in userIDs but not in groupUsers.
func (a *App) filterNonGroupUsers(userIDs []string, groupUsers []*model.User) ([]string, error) {
	nonMemberIds := []string{}
	users, err := a.Srv().Store.User().GetProfileByIds(context.Background(), userIDs, nil, false)
	if err != nil {
		return nil, err
	}

	for _, user := range users {
		userIsMember := user.IsBot

		for _, pu := range groupUsers {
			if pu.Id == user.Id {
				userIsMember = true
				break
			}
		}
		if !userIsMember {
			nonMemberIds = append(nonMemberIds, user.Id)
		}
	}

	return nonMemberIds, nil
}

func (a *App) RestrictUsersSearchByPermissions(userID string, options *model.UserSearchOptions) (*model.UserSearchOptions, *model.AppError) {
	restrictions, err := a.GetViewUsersRestrictions(userID)
	if err != nil {
		return nil, err
	}

	options.ViewRestrictions = restrictions
	return options, nil
}

func (a *App) UserCanSeeOtherUser(userID string, otherUserId string) (bool, *model.AppError) {
	if userID == otherUserId {
		return true, nil
	}

	restrictions, err := a.GetViewUsersRestrictions(userID)
	if err != nil {
		return false, err
	}

	if restrictions == nil {
		return true, nil
	}

	if len(restrictions.Teams) > 0 {
		result, err := a.Srv().Store.Team().UserBelongsToTeams(otherUserId, restrictions.Teams)
		if err != nil {
			return false, model.NewAppError("UserCanSeeOtherUser", "app.team.user_belongs_to_teams.app_error", nil, err.Error(), http.StatusInternalServerError)
		}
		if result {
			return true, nil
		}
	}

	if len(restrictions.Channels) > 0 {
		result, err := a.userBelongsToChannels(otherUserId, restrictions.Channels)
		if err != nil {
			return false, err
		}
		if result {
			return true, nil
		}
	}

	return false, nil
}

func (a *App) userBelongsToChannels(userID string, channelIDs []string) (bool, *model.AppError) {
	belongs, err := a.Srv().Store.Channel().UserBelongsToChannels(userID, channelIDs)
	if err != nil {
		return false, model.NewAppError("userBelongsToChannels", "app.channel.user_belongs_to_channels.app_error", nil, err.Error(), http.StatusInternalServerError)
	}

	return belongs, nil
}

func (a *App) GetViewUsersRestrictions(userID string) (*model.ViewUsersRestrictions, *model.AppError) {
	if a.HasPermissionTo(userID, model.PermissionViewMembers) {
		return nil, nil
	}

	teamIDs, nErr := a.Srv().Store.Team().GetUserTeamIds(userID, true)
	if nErr != nil {
		return nil, model.NewAppError("GetViewUsersRestrictions", "app.team.get_user_team_ids.app_error", nil, nErr.Error(), http.StatusInternalServerError)
	}

	teamIDsWithPermission := []string{}
	for _, teamID := range teamIDs {
		if a.HasPermissionToTeam(userID, teamID, model.PermissionViewMembers) {
			teamIDsWithPermission = append(teamIDsWithPermission, teamID)
		}
	}

	userChannelMembers, err := a.Srv().Store.Channel().GetAllChannelMembersForUser(userID, true, true)
	if err != nil {
		return nil, model.NewAppError("GetViewUsersRestrictions", "app.channel.get_channels.get.app_error", nil, err.Error(), http.StatusInternalServerError)
	}

	channelIDs := []string{}
	for channelID := range userChannelMembers {
		channelIDs = append(channelIDs, channelID)
	}

	return &model.ViewUsersRestrictions{Teams: teamIDsWithPermission, Channels: channelIDs}, nil
}

// PromoteGuestToUser Convert user's roles and all his mermbership's roles from
// guest roles to regular user roles.
func (a *App) PromoteGuestToUser(c *request.Context, user *model.User, requestorId string) *model.AppError {
<<<<<<< HEAD
	nErr := a.srv.userService.PromoteGuestToUser(user)
=======
	nErr := a.ch.srv.userService.PromoteGuestToUser(user)
>>>>>>> 929caaff
	a.InvalidateCacheForUser(user.Id)
	if nErr != nil {
		return model.NewAppError("PromoteGuestToUser", "app.user.promote_guest.user_update.app_error", nil, nErr.Error(), http.StatusInternalServerError)
	}
	userTeams, nErr := a.Srv().Store.Team().GetTeamsByUserId(user.Id)
	if nErr != nil {
		return model.NewAppError("PromoteGuestToUser", "app.team.get_all.app_error", nil, nErr.Error(), http.StatusInternalServerError)
	}

	for _, team := range userTeams {
		// Soft error if there is an issue joining the default channels
		if err := a.JoinDefaultChannels(c, team.Id, user, false, requestorId); err != nil {
			mlog.Warn("Failed to join default channels", mlog.String("user_id", user.Id), mlog.String("team_id", team.Id), mlog.String("requestor_id", requestorId), mlog.Err(err))
		}
	}

	promotedUser, err := a.GetUser(user.Id)
	if err != nil {
		mlog.Warn("Failed to get user on promote guest to user", mlog.Err(err))
	} else {
		a.sendUpdatedUserEvent(*promotedUser)
<<<<<<< HEAD
		if uErr := a.srv.userService.UpdateSessionsIsGuest(promotedUser.Id, promotedUser.IsGuest()); uErr != nil {
=======
		if uErr := a.ch.srv.userService.UpdateSessionsIsGuest(promotedUser.Id, promotedUser.IsGuest()); uErr != nil {
>>>>>>> 929caaff
			mlog.Warn("Unable to update user sessions", mlog.String("user_id", promotedUser.Id), mlog.Err(uErr))
		}
	}

	teamMembers, err := a.GetTeamMembersForUser(user.Id)
	if err != nil {
		mlog.Warn("Failed to get team members for user on promote guest to user", mlog.Err(err))
	}

	for _, member := range teamMembers {
		a.sendUpdatedMemberRoleEvent(user.Id, member)

		channelMembers, err := a.GetChannelMembersForUser(member.TeamId, user.Id)
		if err != nil {
			mlog.Warn("Failed to get channel members for user on promote guest to user", mlog.Err(err))
		}

		for _, member := range channelMembers {
			a.invalidateCacheForChannelMembers(member.ChannelId)

			evt := model.NewWebSocketEvent(model.WebsocketEventChannelMemberUpdated, "", "", user.Id, nil)
			memberJSON, jsonErr := json.Marshal(member)
			if jsonErr != nil {
				mlog.Warn("Failed to encode channel member to JSON", mlog.Err(jsonErr))
			}
			evt.Add("channelMember", string(memberJSON))
			a.Publish(evt)
		}
	}

	a.ClearSessionCacheForUser(user.Id)
	return nil
}

// DemoteUserToGuest Convert user's roles and all his mermbership's roles from
// regular user roles to guest roles.
func (a *App) DemoteUserToGuest(user *model.User) *model.AppError {
<<<<<<< HEAD
	demotedUser, nErr := a.srv.userService.DemoteUserToGuest(user)
=======
	demotedUser, nErr := a.ch.srv.userService.DemoteUserToGuest(user)
>>>>>>> 929caaff
	a.InvalidateCacheForUser(user.Id)
	if nErr != nil {
		return model.NewAppError("DemoteUserToGuest", "app.user.demote_user_to_guest.user_update.app_error", nil, nErr.Error(), http.StatusInternalServerError)
	}

	a.sendUpdatedUserEvent(*demotedUser)
<<<<<<< HEAD
	if uErr := a.srv.userService.UpdateSessionsIsGuest(demotedUser.Id, demotedUser.IsGuest()); uErr != nil {
=======
	if uErr := a.ch.srv.userService.UpdateSessionsIsGuest(demotedUser.Id, demotedUser.IsGuest()); uErr != nil {
>>>>>>> 929caaff
		mlog.Warn("Unable to update user sessions", mlog.String("user_id", demotedUser.Id), mlog.Err(uErr))
	}

	teamMembers, err := a.GetTeamMembersForUser(user.Id)
	if err != nil {
		mlog.Warn("Failed to get team members for users on demote user to guest", mlog.Err(err))
	}

	for _, member := range teamMembers {
		a.sendUpdatedMemberRoleEvent(user.Id, member)

		channelMembers, err := a.GetChannelMembersForUser(member.TeamId, user.Id)
		if err != nil {
			mlog.Warn("Failed to get channel members for users on demote user to guest", mlog.Err(err))
			continue
		}

		for _, member := range channelMembers {
			a.invalidateCacheForChannelMembers(member.ChannelId)

			evt := model.NewWebSocketEvent(model.WebsocketEventChannelMemberUpdated, "", "", user.Id, nil)
			memberJSON, jsonErr := json.Marshal(member)
			if jsonErr != nil {
				mlog.Warn("Failed to encode channel member to JSON", mlog.Err(jsonErr))
			}
			evt.Add("channelMember", string(memberJSON))
			a.Publish(evt)
		}
	}

	a.ClearSessionCacheForUser(user.Id)
	return nil
}

func (a *App) PublishUserTyping(userID, channelID, parentId string) *model.AppError {
	omitUsers := make(map[string]bool, 1)
	omitUsers[userID] = true

	event := model.NewWebSocketEvent(model.WebsocketEventTyping, "", channelID, "", omitUsers)
	event.Add("parent_id", parentId)
	event.Add("user_id", userID)
	a.Publish(event)

	return nil
}

// invalidateUserCacheAndPublish Invalidates cache for a user and publishes user updated event
func (a *App) invalidateUserCacheAndPublish(userID string) {
	a.InvalidateCacheForUser(userID)

	user, userErr := a.GetUser(userID)
	if userErr != nil {
		mlog.Error("Error in getting users profile", mlog.String("user_id", userID), mlog.Err(userErr))
		return
	}

	options := a.Config().GetSanitizeOptions()
	user.SanitizeProfile(options)

	message := model.NewWebSocketEvent(model.WebsocketEventUserUpdated, "", "", "", nil)
	message.Add("user", user)
	a.Publish(message)
}

// GetKnownUsers returns the list of user ids of users with any direct
// relationship with a user. That means any user sharing any channel, including
// direct and group channels.
func (a *App) GetKnownUsers(userID string) ([]string, *model.AppError) {
	users, err := a.Srv().Store.User().GetKnownUsers(userID)
	if err != nil {
		return nil, model.NewAppError("GetKnownUsers", "app.user.get_known_users.get_users.app_error", nil, err.Error(), http.StatusInternalServerError)
	}

	return users, nil
}

// ConvertBotToUser converts a bot to user.
func (a *App) ConvertBotToUser(bot *model.Bot, userPatch *model.UserPatch, sysadmin bool) (*model.User, *model.AppError) {
	user, nErr := a.Srv().Store.User().Get(context.Background(), bot.UserId)
	if nErr != nil {
		var nfErr *store.ErrNotFound
		switch {
		case errors.As(nErr, &nfErr):
			return nil, model.NewAppError("ConvertBotToUser", MissingAccountError, nil, nfErr.Error(), http.StatusNotFound)
		default:
			return nil, model.NewAppError("ConvertBotToUser", "app.user.get.app_error", nil, nErr.Error(), http.StatusInternalServerError)
		}
	}

	if sysadmin && !user.IsInRole(model.SystemAdminRoleId) {
		_, appErr := a.UpdateUserRoles(
			user.Id,
			fmt.Sprintf("%s %s", user.Roles, model.SystemAdminRoleId),
			false)
		if appErr != nil {
			return nil, appErr
		}
	}

	user.Patch(userPatch)

	user, err := a.UpdateUser(user, false)
	if err != nil {
		return nil, err
	}

	err = a.UpdatePassword(user, *userPatch.Password)
	if err != nil {
		return nil, err
	}

	appErr := a.Srv().Store.Bot().PermanentDelete(bot.UserId)
	if appErr != nil {
		return nil, model.NewAppError("ConvertBotToUser", "app.user.convert_bot_to_user.app_error", nil, err.Error(), http.StatusInternalServerError)
	}

	return user, nil
}

func (a *App) GetThreadsForUser(userID, teamID string, options model.GetUserThreadsOpts) (*model.Threads, *model.AppError) {
	threads, err := a.Srv().Store.Thread().GetThreadsForUser(userID, teamID, options)
	if err != nil {
		return nil, model.NewAppError("GetThreadsForUser", "app.user.get_threads_for_user.app_error", nil, err.Error(), http.StatusInternalServerError)
	}
	for _, thread := range threads.Threads {
		a.sanitizeProfiles(thread.Participants, false)
		thread.Post.SanitizeProps()
	}
	return threads, nil
}

func (a *App) GetThreadMembershipForUser(userId, threadId string) (*model.ThreadMembership, *model.AppError) {
	threadMembership, err := a.Srv().Store.Thread().GetMembershipForUser(userId, threadId)
	if err != nil {
		return nil, model.NewAppError("GetThreadMembershipForUser", "app.user.get_thread_membership_for_user.app_error", nil, err.Error(), http.StatusInternalServerError)
	}
	if threadMembership == nil {
		return nil, model.NewAppError("GetThreadMembershipForUser", "app.user.get_thread_membership_for_user.not_found", nil, "thread membership not found/followed", http.StatusNotFound)
	}
	return threadMembership, nil
}

func (a *App) GetThreadForUser(teamID string, threadMembership *model.ThreadMembership, extended bool) (*model.ThreadResponse, *model.AppError) {
	thread, err := a.Srv().Store.Thread().GetThreadForUser(teamID, threadMembership, extended)
	if err != nil {
		return nil, model.NewAppError("GetThreadForUser", "app.user.get_threads_for_user.app_error", nil, err.Error(), http.StatusInternalServerError)
	}
	if thread == nil {
		return nil, model.NewAppError("GetThreadForUser", "app.user.get_threads_for_user.not_found", nil, "thread not found/followed", http.StatusNotFound)
	}
	a.sanitizeProfiles(thread.Participants, false)
	thread.Post.SanitizeProps()
	return thread, nil
}

func (a *App) UpdateThreadsReadForUser(userID, teamID string) *model.AppError {
	nErr := a.Srv().Store.Thread().MarkAllAsRead(userID, teamID)
	if nErr != nil {
		return model.NewAppError("UpdateThreadsReadForUser", "app.user.update_threads_read_for_user.app_error", nil, nErr.Error(), http.StatusInternalServerError)
	}
	message := model.NewWebSocketEvent(model.WebsocketEventThreadReadChanged, teamID, "", userID, nil)
	a.Publish(message)
	return nil
}

func (a *App) UpdateThreadFollowForUser(userID, teamID, threadID string, state bool) *model.AppError {
	opts := store.ThreadMembershipOpts{
		Following:             state,
		IncrementMentions:     false,
		UpdateFollowing:       true,
		UpdateViewedTimestamp: state,
		UpdateParticipants:    false,
	}
	_, err := a.Srv().Store.Thread().MaintainMembership(userID, threadID, opts)
	if err != nil {
		return model.NewAppError("UpdateThreadFollowForUser", "app.user.update_thread_follow_for_user.app_error", nil, err.Error(), http.StatusInternalServerError)
	}
	thread, err := a.Srv().Store.Thread().Get(threadID)
	if err != nil {
		return model.NewAppError("UpdateThreadFollowForUser", "app.user.update_thread_follow_for_user.app_error", nil, err.Error(), http.StatusInternalServerError)
	}
	replyCount := int64(0)
	if thread != nil {
		replyCount = thread.ReplyCount
	}
	message := model.NewWebSocketEvent(model.WebsocketEventThreadFollowChanged, teamID, "", userID, nil)
	message.Add("thread_id", threadID)
	message.Add("state", state)
	message.Add("reply_count", replyCount)
	a.Publish(message)
	return nil
}

func (a *App) UpdateThreadReadForUser(userID, teamID, threadID string, timestamp int64) (*model.ThreadResponse, *model.AppError) {
	user, err := a.GetUser(userID)
	if err != nil {
		return nil, err
	}

	opts := store.ThreadMembershipOpts{
		Following:       true,
		UpdateFollowing: true,
<<<<<<< HEAD
	}
	membership, storeErr := a.Srv().Store.Thread().MaintainMembership(userID, threadID, opts)
	if storeErr != nil {
		return nil, model.NewAppError("UpdateThreadReadForUser", "app.user.update_thread_read_for_user.app_error", nil, storeErr.Error(), http.StatusInternalServerError)
	}
=======
	}
	membership, storeErr := a.Srv().Store.Thread().MaintainMembership(userID, threadID, opts)
	if storeErr != nil {
		return nil, model.NewAppError("UpdateThreadReadForUser", "app.user.update_thread_read_for_user.app_error", nil, storeErr.Error(), http.StatusInternalServerError)
	}
>>>>>>> 929caaff

	post, err := a.GetSinglePost(threadID)
	if err != nil {
		return nil, err
	}
	membership.UnreadMentions, err = a.countThreadMentions(user, post, teamID, timestamp)
	if err != nil {
		return nil, err
	}
	_, nErr := a.Srv().Store.Thread().UpdateMembership(membership)
	if nErr != nil {
		return nil, model.NewAppError("UpdateThreadReadForUser", "app.user.update_thread_read_for_user.app_error", nil, nErr.Error(), http.StatusInternalServerError)
	}

	membership.LastViewed = timestamp
	nErr = a.Srv().Store.Thread().MarkAsRead(userID, threadID, timestamp)
	if nErr != nil {
		return nil, model.NewAppError("UpdateThreadReadForUser", "app.user.update_thread_read_for_user.app_error", nil, nErr.Error(), http.StatusInternalServerError)
	}
	thread, err := a.GetThreadForUser(teamID, membership, false)
	if err != nil {
		return nil, err
	}

	message := model.NewWebSocketEvent(model.WebsocketEventThreadReadChanged, teamID, "", userID, nil)
	message.Add("thread_id", threadID)
	message.Add("timestamp", timestamp)
	message.Add("unread_mentions", membership.UnreadMentions)
	message.Add("unread_replies", thread.UnreadReplies)
	message.Add("channel_id", post.ChannelId)
	a.Publish(message)
	return thread, nil
}

func getProfileImagePath(userID string) string {
	return filepath.Join("users", userID, "profile.png")
}<|MERGE_RESOLUTION|>--- conflicted
+++ resolved
@@ -19,17 +19,10 @@
 	"github.com/mattermost/mattermost-server/v6/app/email"
 	"github.com/mattermost/mattermost-server/v6/app/imaging"
 	"github.com/mattermost/mattermost-server/v6/app/request"
-<<<<<<< HEAD
-	"github.com/mattermost/mattermost-server/v6/einterfaces"
-	"github.com/mattermost/mattermost-server/v6/model"
-	"github.com/mattermost/mattermost-server/v6/plugin"
-	"github.com/mattermost/mattermost-server/v6/services/users"
-=======
 	"github.com/mattermost/mattermost-server/v6/app/users"
 	"github.com/mattermost/mattermost-server/v6/einterfaces"
 	"github.com/mattermost/mattermost-server/v6/model"
 	"github.com/mattermost/mattermost-server/v6/plugin"
->>>>>>> 929caaff
 	"github.com/mattermost/mattermost-server/v6/shared/i18n"
 	"github.com/mattermost/mattermost-server/v6/shared/mfa"
 	"github.com/mattermost/mattermost-server/v6/shared/mlog"
@@ -210,11 +203,7 @@
 }
 
 func (a *App) IsFirstUserAccount() bool {
-<<<<<<< HEAD
-	return a.srv.userService.IsFirstUserAccount()
-=======
 	return a.ch.srv.userService.IsFirstUserAccount()
->>>>>>> 929caaff
 }
 
 // CreateUser creates a user and sets several fields of the returned User struct to
@@ -230,11 +219,7 @@
 }
 
 func (a *App) createUserOrGuest(c *request.Context, user *model.User, guest bool) (*model.User, *model.AppError) {
-<<<<<<< HEAD
-	ruser, nErr := a.srv.userService.CreateUser(user, users.UserCreateOptions{Guest: guest})
-=======
 	ruser, nErr := a.ch.srv.userService.CreateUser(user, users.UserCreateOptions{Guest: guest})
->>>>>>> 929caaff
 	if nErr != nil {
 		var appErr *model.AppError
 		var invErr *store.ErrInvalidInput
@@ -265,11 +250,7 @@
 	if user.EmailVerified {
 		a.InvalidateCacheForUser(ruser.Id)
 
-<<<<<<< HEAD
-		nUser, err := a.srv.userService.GetUser(ruser.Id)
-=======
 		nUser, err := a.ch.srv.userService.GetUser(ruser.Id)
->>>>>>> 929caaff
 		if err != nil {
 			var nfErr *store.ErrNotFound
 			switch {
@@ -329,30 +310,18 @@
 	found := true
 	count := 0
 	for found {
-<<<<<<< HEAD
-		if found = a.srv.userService.IsUsernameTaken(user.Username); found {
-=======
 		if found = a.ch.srv.userService.IsUsernameTaken(user.Username); found {
->>>>>>> 929caaff
 			user.Username = user.Username + strconv.Itoa(count)
 			count++
 		}
 	}
 
-<<<<<<< HEAD
-	userByAuth, _ := a.srv.userService.GetUserByAuth(user.AuthData, service)
-=======
 	userByAuth, _ := a.ch.srv.userService.GetUserByAuth(user.AuthData, service)
->>>>>>> 929caaff
 	if userByAuth != nil {
 		return userByAuth, nil
 	}
 
-<<<<<<< HEAD
-	userByEmail, _ := a.srv.userService.GetUserByEmail(user.Email)
-=======
 	userByEmail, _ := a.ch.srv.userService.GetUserByEmail(user.Email)
->>>>>>> 929caaff
 	if userByEmail != nil {
 		if userByEmail.AuthService == "" {
 			return nil, model.NewAppError("CreateOAuthUser", "api.user.create_oauth_user.already_attached.app_error", map[string]interface{}{"Service": service, "Auth": model.UserAuthServiceEmail}, "email="+user.Email, http.StatusBadRequest)
@@ -390,11 +359,7 @@
 }
 
 func (a *App) GetUser(userID string) (*model.User, *model.AppError) {
-<<<<<<< HEAD
-	user, err := a.srv.userService.GetUser(userID)
-=======
 	user, err := a.ch.srv.userService.GetUser(userID)
->>>>>>> 929caaff
 	if err != nil {
 		var nfErr *store.ErrNotFound
 		switch {
@@ -409,11 +374,7 @@
 }
 
 func (a *App) GetUserByUsername(username string) (*model.User, *model.AppError) {
-<<<<<<< HEAD
-	result, err := a.srv.userService.GetUserByUsername(username)
-=======
 	result, err := a.ch.srv.userService.GetUserByUsername(username)
->>>>>>> 929caaff
 	if err != nil {
 		var nfErr *store.ErrNotFound
 		switch {
@@ -427,11 +388,7 @@
 }
 
 func (a *App) GetUserByEmail(email string) (*model.User, *model.AppError) {
-<<<<<<< HEAD
-	user, err := a.srv.userService.GetUserByEmail(email)
-=======
 	user, err := a.ch.srv.userService.GetUserByEmail(email)
->>>>>>> 929caaff
 	if err != nil {
 		var nfErr *store.ErrNotFound
 		switch {
@@ -445,11 +402,7 @@
 }
 
 func (a *App) GetUserByAuth(authData *string, authService string) (*model.User, *model.AppError) {
-<<<<<<< HEAD
-	user, err := a.srv.userService.GetUserByAuth(authData, authService)
-=======
 	user, err := a.ch.srv.userService.GetUserByAuth(authData, authService)
->>>>>>> 929caaff
 	if err != nil {
 		var invErr *store.ErrInvalidInput
 		var nfErr *store.ErrNotFound
@@ -467,11 +420,7 @@
 }
 
 func (a *App) GetUsers(options *model.UserGetOptions) ([]*model.User, *model.AppError) {
-<<<<<<< HEAD
-	users, err := a.srv.userService.GetUsers(options)
-=======
 	users, err := a.ch.srv.userService.GetUsers(options)
->>>>>>> 929caaff
 	if err != nil {
 		return nil, model.NewAppError("GetUsers", "app.user.get_profiles.app_error", nil, err.Error(), http.StatusInternalServerError)
 	}
@@ -480,11 +429,7 @@
 }
 
 func (a *App) GetUsersPage(options *model.UserGetOptions, asAdmin bool) ([]*model.User, *model.AppError) {
-<<<<<<< HEAD
-	users, err := a.srv.userService.GetUsersPage(options, asAdmin)
-=======
 	users, err := a.ch.srv.userService.GetUsersPage(options, asAdmin)
->>>>>>> 929caaff
 	if err != nil {
 		return nil, model.NewAppError("GetUsersPage", "app.user.get_profiles.app_error", nil, err.Error(), http.StatusInternalServerError)
 	}
@@ -493,19 +438,11 @@
 }
 
 func (a *App) GetUsersEtag(restrictionsHash string) string {
-<<<<<<< HEAD
-	return a.srv.userService.GetUsersEtag(restrictionsHash)
-}
-
-func (a *App) GetUsersInTeam(options *model.UserGetOptions) ([]*model.User, *model.AppError) {
-	users, err := a.srv.userService.GetUsersInTeam(options)
-=======
 	return a.ch.srv.userService.GetUsersEtag(restrictionsHash)
 }
 
 func (a *App) GetUsersInTeam(options *model.UserGetOptions) ([]*model.User, *model.AppError) {
 	users, err := a.ch.srv.userService.GetUsersInTeam(options)
->>>>>>> 929caaff
 	if err != nil {
 		return nil, model.NewAppError("GetUsersInTeam", "app.user.get_profiles.app_error", nil, err.Error(), http.StatusInternalServerError)
 	}
@@ -514,11 +451,7 @@
 }
 
 func (a *App) GetUsersNotInTeam(teamID string, groupConstrained bool, offset int, limit int, viewRestrictions *model.ViewUsersRestrictions) ([]*model.User, *model.AppError) {
-<<<<<<< HEAD
-	users, err := a.srv.userService.GetUsersNotInTeam(teamID, groupConstrained, offset, limit, viewRestrictions)
-=======
 	users, err := a.ch.srv.userService.GetUsersNotInTeam(teamID, groupConstrained, offset, limit, viewRestrictions)
->>>>>>> 929caaff
 	if err != nil {
 		return nil, model.NewAppError("GetUsersNotInTeam", "app.user.get_profiles.app_error", nil, err.Error(), http.StatusInternalServerError)
 	}
@@ -527,11 +460,7 @@
 }
 
 func (a *App) GetUsersInTeamPage(options *model.UserGetOptions, asAdmin bool) ([]*model.User, *model.AppError) {
-<<<<<<< HEAD
-	users, err := a.srv.userService.GetUsersInTeamPage(options, asAdmin)
-=======
 	users, err := a.ch.srv.userService.GetUsersInTeamPage(options, asAdmin)
->>>>>>> 929caaff
 	if err != nil {
 		return nil, model.NewAppError("GetUsersInTeamPage", "app.user.get_profiles.app_error", nil, err.Error(), http.StatusInternalServerError)
 	}
@@ -540,11 +469,7 @@
 }
 
 func (a *App) GetUsersNotInTeamPage(teamID string, groupConstrained bool, page int, perPage int, asAdmin bool, viewRestrictions *model.ViewUsersRestrictions) ([]*model.User, *model.AppError) {
-<<<<<<< HEAD
-	users, err := a.srv.userService.GetUsersNotInTeamPage(teamID, groupConstrained, page*perPage, perPage, asAdmin, viewRestrictions)
-=======
 	users, err := a.ch.srv.userService.GetUsersNotInTeamPage(teamID, groupConstrained, page*perPage, perPage, asAdmin, viewRestrictions)
->>>>>>> 929caaff
 	if err != nil {
 		return nil, model.NewAppError("GetUsersNotInTeamPage", "app.user.get_profiles.app_error", nil, err.Error(), http.StatusInternalServerError)
 	}
@@ -553,19 +478,11 @@
 }
 
 func (a *App) GetUsersInTeamEtag(teamID string, restrictionsHash string) string {
-<<<<<<< HEAD
-	return a.srv.userService.GetUsersInTeamEtag(teamID, restrictionsHash)
-}
-
-func (a *App) GetUsersNotInTeamEtag(teamID string, restrictionsHash string) string {
-	return a.srv.userService.GetUsersNotInTeamEtag(teamID, restrictionsHash)
-=======
 	return a.ch.srv.userService.GetUsersInTeamEtag(teamID, restrictionsHash)
 }
 
 func (a *App) GetUsersNotInTeamEtag(teamID string, restrictionsHash string) string {
 	return a.ch.srv.userService.GetUsersNotInTeamEtag(teamID, restrictionsHash)
->>>>>>> 929caaff
 }
 
 func (a *App) GetUsersInChannel(options *model.UserGetOptions) ([]*model.User, *model.AppError) {
@@ -653,11 +570,7 @@
 }
 
 func (a *App) GetUsersWithoutTeamPage(options *model.UserGetOptions, asAdmin bool) ([]*model.User, *model.AppError) {
-<<<<<<< HEAD
-	users, err := a.srv.userService.GetUsersWithoutTeamPage(options, asAdmin)
-=======
 	users, err := a.ch.srv.userService.GetUsersWithoutTeamPage(options, asAdmin)
->>>>>>> 929caaff
 	if err != nil {
 		return nil, model.NewAppError("GetUsersWithoutTeamPage", "app.user.get_profiles.app_error", nil, err.Error(), http.StatusInternalServerError)
 	}
@@ -666,11 +579,7 @@
 }
 
 func (a *App) GetUsersWithoutTeam(options *model.UserGetOptions) ([]*model.User, *model.AppError) {
-<<<<<<< HEAD
-	users, err := a.srv.userService.GetUsersWithoutTeam(options)
-=======
 	users, err := a.ch.srv.userService.GetUsersWithoutTeam(options)
->>>>>>> 929caaff
 	if err != nil {
 		return nil, model.NewAppError("GetUsersWithoutTeam", "app.user.get_profiles.app_error", nil, err.Error(), http.StatusInternalServerError)
 	}
@@ -699,11 +608,7 @@
 }
 
 func (a *App) GetUsersByIds(userIDs []string, options *store.UserGetByIdsOpts) ([]*model.User, *model.AppError) {
-<<<<<<< HEAD
-	users, err := a.srv.userService.GetUsersByIds(userIDs, options)
-=======
 	users, err := a.ch.srv.userService.GetUsersByIds(userIDs, options)
->>>>>>> 929caaff
 	if err != nil {
 		return nil, model.NewAppError("GetUsersByIds", "app.user.get_profiles.app_error", nil, err.Error(), http.StatusInternalServerError)
 	}
@@ -724,11 +629,7 @@
 }
 
 func (a *App) GetUsersByUsernames(usernames []string, asAdmin bool, viewRestrictions *model.ViewUsersRestrictions) ([]*model.User, *model.AppError) {
-<<<<<<< HEAD
-	users, err := a.srv.userService.GetUsersByUsernames(usernames, &model.UserGetOptions{ViewRestrictions: viewRestrictions})
-=======
 	users, err := a.ch.srv.userService.GetUsersByUsernames(usernames, &model.UserGetOptions{ViewRestrictions: viewRestrictions})
->>>>>>> 929caaff
 	if err != nil {
 		return nil, model.NewAppError("GetUsersByUsernames", "app.user.get_profiles.app_error", nil, err.Error(), http.StatusInternalServerError)
 	}
@@ -753,11 +654,7 @@
 		return nil, model.NewAppError("GenerateMfaSecret", "mfa.mfa_disabled.app_error", nil, "", http.StatusNotImplemented)
 	}
 
-<<<<<<< HEAD
-	mfaSecret, err := a.srv.userService.GenerateMfaSecret(user)
-=======
 	mfaSecret, err := a.ch.srv.userService.GenerateMfaSecret(user)
->>>>>>> 929caaff
 	if err != nil {
 		return nil, model.NewAppError("GenerateMfaSecret", "mfa.generate_qr_code.create_code.app_error", nil, err.Error(), http.StatusInternalServerError)
 	}
@@ -779,11 +676,7 @@
 		return model.NewAppError("ActivateMfa", "mfa.mfa_disabled.app_error", nil, "", http.StatusNotImplemented)
 	}
 
-<<<<<<< HEAD
-	if err := a.srv.userService.ActivateMfa(user, token); err != nil {
-=======
 	if err := a.ch.srv.userService.ActivateMfa(user, token); err != nil {
->>>>>>> 929caaff
 		switch {
 		case errors.Is(err, mfa.InvalidToken):
 			return model.NewAppError("ActivateMfa", "mfa.activate.bad_token.app_error", nil, "", http.StatusUnauthorized)
@@ -804,11 +697,7 @@
 		return appErr
 	}
 
-<<<<<<< HEAD
-	if err := a.srv.userService.DeactivateMfa(user); err != nil {
-=======
 	if err := a.ch.srv.userService.DeactivateMfa(user); err != nil {
->>>>>>> 929caaff
 		return model.NewAppError("DeactivateMfa", "mfa.deactivate.app_error", nil, err.Error(), http.StatusInternalServerError)
 	}
 
@@ -878,11 +767,7 @@
 
 func (a *App) AdjustImage(file io.Reader) (*bytes.Buffer, *model.AppError) {
 	// Decode image into Image object
-<<<<<<< HEAD
-	img, _, err := a.srv.imgDecoder.Decode(file)
-=======
 	img, _, err := a.ch.srv.imgDecoder.Decode(file)
->>>>>>> 929caaff
 	if err != nil {
 		return nil, model.NewAppError("SetProfileImage", "api.user.upload_profile_user.decode.app_error", nil, err.Error(), http.StatusBadRequest)
 	}
@@ -895,11 +780,7 @@
 	img = imaging.FillCenter(img, profileWidthAndHeight, profileWidthAndHeight)
 
 	buf := new(bytes.Buffer)
-<<<<<<< HEAD
-	err = a.srv.imgEncoder.EncodePNG(buf, img)
-=======
 	err = a.ch.srv.imgEncoder.EncodePNG(buf, img)
->>>>>>> 929caaff
 	if err != nil {
 		return nil, model.NewAppError("SetProfileImage", "api.user.upload_profile_user.encode.app_error", nil, err.Error(), http.StatusInternalServerError)
 	}
@@ -1008,11 +889,7 @@
 		user.DeleteAt = user.UpdateAt
 	}
 
-<<<<<<< HEAD
-	userUpdate, err := a.srv.userService.UpdateUser(user, true)
-=======
 	userUpdate, err := a.ch.srv.userService.UpdateUser(user, true)
->>>>>>> 929caaff
 	if err != nil {
 		var appErr *model.AppError
 		var invErr *store.ErrInvalidInput
@@ -1045,11 +922,7 @@
 }
 
 func (a *App) DeactivateGuests(c *request.Context) *model.AppError {
-<<<<<<< HEAD
-	userIDs, err := a.srv.userService.DeactivateAllGuests()
-=======
 	userIDs, err := a.ch.srv.userService.DeactivateAllGuests()
->>>>>>> 929caaff
 	if err != nil {
 		return model.NewAppError("DeactivateGuests", "app.user.update_active_for_multiple_users.updating.app_error", nil, err.Error(), http.StatusInternalServerError)
 	}
@@ -1070,19 +943,11 @@
 }
 
 func (a *App) GetSanitizeOptions(asAdmin bool) map[string]bool {
-<<<<<<< HEAD
-	return a.srv.userService.GetSanitizeOptions(asAdmin)
-}
-
-func (a *App) SanitizeProfile(user *model.User, asAdmin bool) {
-	options := a.srv.userService.GetSanitizeOptions(asAdmin)
-=======
 	return a.ch.srv.userService.GetSanitizeOptions(asAdmin)
 }
 
 func (a *App) SanitizeProfile(user *model.User, asAdmin bool) {
 	options := a.ch.srv.userService.GetSanitizeOptions(asAdmin)
->>>>>>> 929caaff
 
 	user.SanitizeProfile(options)
 }
@@ -1174,11 +1039,7 @@
 }
 
 func (a *App) UpdateUser(user *model.User, sendNotifications bool) (*model.User, *model.AppError) {
-<<<<<<< HEAD
-	prev, err := a.srv.userService.GetUser(user.Id)
-=======
 	prev, err := a.ch.srv.userService.GetUser(user.Id)
->>>>>>> 929caaff
 	if err != nil {
 		var nfErr *store.ErrNotFound
 		switch {
@@ -1221,11 +1082,7 @@
 		}
 	}
 
-<<<<<<< HEAD
-	userUpdate, err := a.srv.userService.UpdateUser(user, false)
-=======
 	userUpdate, err := a.ch.srv.userService.UpdateUser(user, false)
->>>>>>> 929caaff
 	if err != nil {
 		var appErr *model.AppError
 		var invErr *store.ErrInvalidInput
@@ -1292,11 +1149,7 @@
 }
 
 func (a *App) updateUserNotifyProps(userID string, props map[string]string) *model.AppError {
-<<<<<<< HEAD
-	err := a.srv.userService.UpdateUserNotifyProps(userID, props)
-=======
 	err := a.ch.srv.userService.UpdateUserNotifyProps(userID, props)
->>>>>>> 929caaff
 	if err != nil {
 		var appErr *model.AppError
 		switch {
@@ -1738,21 +1591,12 @@
 			return model.NewAppError("SendVerifyEmail", "api.user.send_verify_email_and_forget.failed.error", nil, eErr.Error(), http.StatusInternalServerError)
 		}
 		return nil
-<<<<<<< HEAD
 	}
 
 	if err := a.Srv().EmailService.SendEmailChangeVerifyEmail(newEmail, user.Locale, a.GetSiteURL(), token.Token); err != nil {
 		return model.NewAppError("sendEmailChangeVerifyEmail", "api.user.send_email_change_verify_email_and_forget.error", nil, err.Error(), http.StatusInternalServerError)
 	}
 
-=======
-	}
-
-	if err := a.Srv().EmailService.SendEmailChangeVerifyEmail(newEmail, user.Locale, a.GetSiteURL(), token.Token); err != nil {
-		return model.NewAppError("sendEmailChangeVerifyEmail", "api.user.send_email_change_verify_email_and_forget.error", nil, err.Error(), http.StatusInternalServerError)
-	}
-
->>>>>>> 929caaff
 	return nil
 }
 
@@ -2196,11 +2040,7 @@
 // PromoteGuestToUser Convert user's roles and all his mermbership's roles from
 // guest roles to regular user roles.
 func (a *App) PromoteGuestToUser(c *request.Context, user *model.User, requestorId string) *model.AppError {
-<<<<<<< HEAD
-	nErr := a.srv.userService.PromoteGuestToUser(user)
-=======
 	nErr := a.ch.srv.userService.PromoteGuestToUser(user)
->>>>>>> 929caaff
 	a.InvalidateCacheForUser(user.Id)
 	if nErr != nil {
 		return model.NewAppError("PromoteGuestToUser", "app.user.promote_guest.user_update.app_error", nil, nErr.Error(), http.StatusInternalServerError)
@@ -2222,11 +2062,7 @@
 		mlog.Warn("Failed to get user on promote guest to user", mlog.Err(err))
 	} else {
 		a.sendUpdatedUserEvent(*promotedUser)
-<<<<<<< HEAD
-		if uErr := a.srv.userService.UpdateSessionsIsGuest(promotedUser.Id, promotedUser.IsGuest()); uErr != nil {
-=======
 		if uErr := a.ch.srv.userService.UpdateSessionsIsGuest(promotedUser.Id, promotedUser.IsGuest()); uErr != nil {
->>>>>>> 929caaff
 			mlog.Warn("Unable to update user sessions", mlog.String("user_id", promotedUser.Id), mlog.Err(uErr))
 		}
 	}
@@ -2264,22 +2100,14 @@
 // DemoteUserToGuest Convert user's roles and all his mermbership's roles from
 // regular user roles to guest roles.
 func (a *App) DemoteUserToGuest(user *model.User) *model.AppError {
-<<<<<<< HEAD
-	demotedUser, nErr := a.srv.userService.DemoteUserToGuest(user)
-=======
 	demotedUser, nErr := a.ch.srv.userService.DemoteUserToGuest(user)
->>>>>>> 929caaff
 	a.InvalidateCacheForUser(user.Id)
 	if nErr != nil {
 		return model.NewAppError("DemoteUserToGuest", "app.user.demote_user_to_guest.user_update.app_error", nil, nErr.Error(), http.StatusInternalServerError)
 	}
 
 	a.sendUpdatedUserEvent(*demotedUser)
-<<<<<<< HEAD
-	if uErr := a.srv.userService.UpdateSessionsIsGuest(demotedUser.Id, demotedUser.IsGuest()); uErr != nil {
-=======
 	if uErr := a.ch.srv.userService.UpdateSessionsIsGuest(demotedUser.Id, demotedUser.IsGuest()); uErr != nil {
->>>>>>> 929caaff
 		mlog.Warn("Unable to update user sessions", mlog.String("user_id", demotedUser.Id), mlog.Err(uErr))
 	}
 
@@ -2482,19 +2310,11 @@
 	opts := store.ThreadMembershipOpts{
 		Following:       true,
 		UpdateFollowing: true,
-<<<<<<< HEAD
 	}
 	membership, storeErr := a.Srv().Store.Thread().MaintainMembership(userID, threadID, opts)
 	if storeErr != nil {
 		return nil, model.NewAppError("UpdateThreadReadForUser", "app.user.update_thread_read_for_user.app_error", nil, storeErr.Error(), http.StatusInternalServerError)
 	}
-=======
-	}
-	membership, storeErr := a.Srv().Store.Thread().MaintainMembership(userID, threadID, opts)
-	if storeErr != nil {
-		return nil, model.NewAppError("UpdateThreadReadForUser", "app.user.update_thread_read_for_user.app_error", nil, storeErr.Error(), http.StatusInternalServerError)
-	}
->>>>>>> 929caaff
 
 	post, err := a.GetSinglePost(threadID)
 	if err != nil {
