--- conflicted
+++ resolved
@@ -66,11 +66,7 @@
 		})
 
 		resp := model.NewWebSocketResponse(model.StatusOk, r.Seq, nil)
-<<<<<<< HEAD
-		hub := wr.app.GetHubForUserId(conn.UserId)
-=======
 		hub := conn.App.GetHubForUserId(conn.UserId)
->>>>>>> 929caaff
 		if hub == nil {
 			return
 		}
