version: '2.4'
services:
  mysql:
    image: "mysql:5.6"
    restart: always
    networks:
      - mm-test
    environment:
      MYSQL_ROOT_HOST: "%"
      MYSQL_ROOT_PASSWORD: mostest
      MYSQL_PASSWORD: mostest
      MYSQL_USER: mmuser
      MYSQL_DATABASE: mattermost_test
    healthcheck:
      test: ["CMD", "mysqladmin" ,"ping", "-h", "localhost"]
      interval: 5s
      timeout: 10s
      retries: 3
  postgres:
    image: "postgres:9.4"
    restart: always
    networks:
      - mm-test
    environment:
      POSTGRES_USER: mmuser
      POSTGRES_PASSWORD: mostest
      POSTGRES_DB: mattermost_test
    command: postgres -c 'config_file=/etc/postgresql/postgresql.conf'
    volumes:
     - "./docker/postgres.conf:/etc/postgresql/postgresql.conf"
<<<<<<< HEAD
  cockroach:
    image: "cockroachdb/cockroach:v20.1.2"
    restart: always
    networks:
      - mm-test
    command: start-single-node --insecure
=======
    healthcheck:
      test: [ "CMD", "pg_isready", "-h", "localhost" ]
      interval: 5s
      timeout: 10s
      retries: 3
>>>>>>> cae59d32
  minio:
    image: "minio/minio:RELEASE.2019-10-11T00-38-09Z"
    command: "server /data"
    networks:
      - mm-test
    environment:
      MINIO_ACCESS_KEY: minioaccesskey
      MINIO_SECRET_KEY: miniosecretkey
      MINIO_SSE_MASTER_KEY: "my-minio-key:6368616e676520746869732070617373776f726420746f206120736563726574"
  inbucket:
    image: "jhillyerd/inbucket:release-1.2.0"
    restart: always
    networks:
      - mm-test
  openldap:
    image: "osixia/openldap:1.2.2"
    restart: always
    networks:
      - mm-test
    environment:
      LDAP_TLS_VERIFY_CLIENT: "never"
      LDAP_ORGANISATION: "Mattermost Test"
      LDAP_DOMAIN: "mm.test.com"
      LDAP_ADMIN_PASSWORD: "mostest"
  elasticsearch:
    image: "mattermost/mattermost-elasticsearch-docker:6.5.1"
    networks:
      - mm-test
    environment:
      http.host: "0.0.0.0"
      http.port: 9200
      http.cors.enabled: "true"
      http.cors.allow-origin: "http://localhost:1358,http://127.0.0.1:1358"
      http.cors.allow-headers: "X-Requested-With,X-Auth-Token,Content-Type,Content-Length,Authorization"
      http.cors.allow-credentials: "true"
      transport.host: "127.0.0.1"
      ES_JAVA_OPTS: "-Xms512m -Xmx512m"
  dejavu:
    image: "appbaseio/dejavu:3.4.2"
    networks:
      - mm-test
  keycloak:
    image: "jboss/keycloak:10.0.2"
    restart: always
    environment:
      KEYCLOAK_USER: mmuser
      KEYCLOAK_PASSWORD: mostest
      DB_VENDOR: h2
      KEYCLOAK_IMPORT: /setup/realm.json
    networks:
      - mm-test
    volumes:
     - "./docker/keycloak:/setup"<|MERGE_RESOLUTION|>--- conflicted
+++ resolved
@@ -28,20 +28,22 @@
     command: postgres -c 'config_file=/etc/postgresql/postgresql.conf'
     volumes:
      - "./docker/postgres.conf:/etc/postgresql/postgresql.conf"
-<<<<<<< HEAD
+    healthcheck:
+      test: [ "CMD", "pg_isready", "-h", "localhost" ]
+      interval: 5s
+      timeout: 10s
+      retries: 3
   cockroach:
     image: "cockroachdb/cockroach:v20.1.2"
     restart: always
     networks:
       - mm-test
     command: start-single-node --insecure
-=======
     healthcheck:
-      test: [ "CMD", "pg_isready", "-h", "localhost" ]
+      test: [ "CMD", "pg_isready", "-h", "localhost", "-p", "26257" ]
       interval: 5s
       timeout: 10s
       retries: 3
->>>>>>> cae59d32
   minio:
     image: "minio/minio:RELEASE.2019-10-11T00-38-09Z"
     command: "server /data"
