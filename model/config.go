--- conflicted
+++ resolved
@@ -32,17 +32,10 @@
 
 	ImageDriverLocal = "local"
 	ImageDriverS3    = "amazons3"
-<<<<<<< HEAD
 
 	DatabaseDriverMysql    = "mysql"
 	DatabaseDriverPostgres = "postgres"
 
-=======
-
-	DatabaseDriverMysql    = "mysql"
-	DatabaseDriverPostgres = "postgres"
-
->>>>>>> 929caaff
 	SearchengineElasticsearch = "elasticsearch"
 
 	MinioAccessKey = "minioaccesskey"
@@ -113,10 +106,7 @@
 	ServiceSettingsDefaultListenAndAddress = ":8065"
 	ServiceSettingsDefaultGfycatAPIKey     = "2_KtH_W5"
 	ServiceSettingsDefaultGfycatAPISecret  = "3wLVZPiswc3DnaiaFoLkDvB4X0IV6CpMkj4tf2inJRsBY6-FnkT08zGmppWFgeof"
-<<<<<<< HEAD
-=======
 	ServiceSettingsDefaultDeveloperFlags   = ""
->>>>>>> 929caaff
 
 	TeamSettingsDefaultSiteName              = "Mattermost"
 	TeamSettingsDefaultMaxUsersPerTeam       = 50
