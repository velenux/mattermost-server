// Copyright (c) 2015-present Mattermost, Inc. All Rights Reserved.
// See License.txt for license information.

package model

import (
	"encoding/json"
	"io"
	"strings"
)

const (
	PUSH_NOTIFY_APPLE                = "apple"
	PUSH_NOTIFY_ANDROID              = "android"
	PUSH_NOTIFY_APPLE_REACT_NATIVE   = "apple_rn"
	PUSH_NOTIFY_ANDROID_REACT_NATIVE = "android_rn"

<<<<<<< HEAD
	PUSH_TYPE_ID_LOADED = "id_loaded"
	PUSH_TYPE_MESSAGE   = "message"
	PUSH_TYPE_CLEAR     = "clear"
	PUSH_MESSAGE_V2     = "v2"
=======
	PUSH_TYPE_ID_LOADED    = "id_loaded"
	PUSH_TYPE_MESSAGE      = "message"
	PUSH_TYPE_CLEAR        = "clear"
	PUSH_TYPE_UPDATE_BADGE = "update_badge"
	PUSH_MESSAGE_V2        = "v2"

	PUSH_SOUND_NONE = "none"
>>>>>>> 608a137d

	// The category is set to handle a set of interactive Actions
	// with the push notifications
	CATEGORY_CAN_REPLY = "CAN_REPLY"

	MHPNS = "https://push.mattermost.com"

	PUSH_SEND_PREPARE = "Prepared to send"
	PUSH_SEND_SUCCESS = "Successful"
	PUSH_NOT_SENT     = "Not Sent due to preferences"
	PUSH_RECEIVED     = "Received by device"
)

type PushNotificationAck struct {
	Id               string `json:"id"`
	ClientReceivedAt int64  `json:"received_at"`
	ClientPlatform   string `json:"platform"`
	NotificationType string `json:"type"`
	PostId           string `json:"post_id,omitempty"`
}

type PushNotification struct {
	AckId            string `json:"ack_id"`
	Platform         string `json:"platform"`
	ServerId         string `json:"server_id"`
	DeviceId         string `json:"device_id"`
	PostId           string `json:"post_id"`
	Category         string `json:"category,omitempty"`
	Sound            string `json:"sound,omitempty"`
	Message          string `json:"message,omitempty"`
	Badge            int    `json:"badge,omitempty"`
	ContentAvailable int    `json:"cont_ava,omitempty"`
	TeamId           string `json:"team_id,omitempty"`
	ChannelId        string `json:"channel_id,omitempty"`
	RootId           string `json:"root_id,omitempty"`
	ChannelName      string `json:"channel_name,omitempty"`
	Type             string `json:"type,omitempty"`
	SenderId         string `json:"sender_id,omitempty"`
	SenderName       string `json:"sender_name,omitempty"`
	OverrideUsername string `json:"override_username,omitempty"`
	OverrideIconUrl  string `json:"override_icon_url,omitempty"`
	FromWebhook      string `json:"from_webhook,omitempty"`
	Version          string `json:"version,omitempty"`
}

func (me *PushNotification) ToJson() string {
	b, _ := json.Marshal(me)
	return string(b)
}

func (me *PushNotification) SetDeviceIdAndPlatform(deviceId string) {

	index := strings.Index(deviceId, ":")

	if index > -1 {
		me.Platform = deviceId[:index]
		me.DeviceId = deviceId[index+1:]
	}
}

func PushNotificationFromJson(data io.Reader) *PushNotification {
	var me *PushNotification
	json.NewDecoder(data).Decode(&me)
	return me
}

func PushNotificationAckFromJson(data io.Reader) *PushNotificationAck {
	var ack *PushNotificationAck
	json.NewDecoder(data).Decode(&ack)
	return ack
}

func (ack *PushNotificationAck) ToJson() string {
	b, _ := json.Marshal(ack)
	return string(b)
}<|MERGE_RESOLUTION|>--- conflicted
+++ resolved
@@ -15,12 +15,6 @@
 	PUSH_NOTIFY_APPLE_REACT_NATIVE   = "apple_rn"
 	PUSH_NOTIFY_ANDROID_REACT_NATIVE = "android_rn"
 
-<<<<<<< HEAD
-	PUSH_TYPE_ID_LOADED = "id_loaded"
-	PUSH_TYPE_MESSAGE   = "message"
-	PUSH_TYPE_CLEAR     = "clear"
-	PUSH_MESSAGE_V2     = "v2"
-=======
 	PUSH_TYPE_ID_LOADED    = "id_loaded"
 	PUSH_TYPE_MESSAGE      = "message"
 	PUSH_TYPE_CLEAR        = "clear"
@@ -28,7 +22,6 @@
 	PUSH_MESSAGE_V2        = "v2"
 
 	PUSH_SOUND_NONE = "none"
->>>>>>> 608a137d
 
 	// The category is set to handle a set of interactive Actions
 	// with the push notifications
