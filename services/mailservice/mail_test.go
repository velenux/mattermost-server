--- conflicted
+++ resolved
@@ -144,18 +144,7 @@
 }
 
 func TestSendMailUsingConfig(t *testing.T) {
-<<<<<<< HEAD
-	cfg := getConfig()
-=======
-	utils.T = utils.GetUserTranslations("en")
-
-	fsInner, err := config.NewFileStore("config.json", false)
-	require.NoError(t, err)
-	fs, err := config.NewStoreFromBacking(fsInner, nil, false)
-	require.NoError(t, err)
-
-	cfg := fs.Get()
->>>>>>> 5f043b0a
+	cfg := getConfig()
 
 	var emailTo = "test@example.com"
 	var emailSubject = "Testing this email"
@@ -189,18 +178,7 @@
 }
 
 func TestSendMailWithEmbeddedFilesUsingConfig(t *testing.T) {
-<<<<<<< HEAD
-	cfg := getConfig()
-=======
-	utils.T = utils.GetUserTranslations("en")
-
-	fsInner, err := config.NewFileStore("config.json", false)
-	require.NoError(t, err)
-	fs, err := config.NewStoreFromBacking(fsInner, nil, false)
-	require.NoError(t, err)
-
-	cfg := fs.Get()
->>>>>>> 5f043b0a
+	cfg := getConfig()
 
 	var emailTo = "test@example.com"
 	var emailSubject = "Testing this email"
@@ -240,23 +218,11 @@
 }
 
 func TestSendMailUsingConfigAdvanced(t *testing.T) {
-<<<<<<< HEAD
-	cfg := getConfig()
-=======
-	utils.T = utils.GetUserTranslations("en")
-
-	fsInner, err := config.NewFileStore("config.json", false)
-	require.NoError(t, err)
-	fs, err := config.NewStoreFromBacking(fsInner, nil, false)
-	require.NoError(t, err)
-
-	cfg := fs.Get()
->>>>>>> 5f043b0a
+	cfg := getConfig()
 
 	//Delete all the messages before check the sample email
 	DeleteMailBox("test2@example.com")
 
-<<<<<<< HEAD
 	// create two files with the same name that will both be attached to the email
 	file1, err := ioutil.TempFile("", "*")
 	require.NoError(t, err)
@@ -269,32 +235,6 @@
 	defer os.Remove(file2.Name())
 	file2.Write([]byte("foo bar"))
 	file2.Close()
-=======
-	fileBackend, err := filesstore.NewFileBackend(&cfg.FileSettings, true)
-	assert.NoError(t, err)
-
-	// create two files with the same name that will both be attached to the email
-	filePath1 := fmt.Sprintf("test1/%s", "file1.txt")
-	filePath2 := fmt.Sprintf("test2/%s", "file2.txt")
-	fileContents1 := []byte("hello world")
-	fileContents2 := []byte("foo bar")
-	_, err = fileBackend.WriteFile(bytes.NewReader(fileContents1), filePath1)
-	assert.NoError(t, err)
-	_, err = fileBackend.WriteFile(bytes.NewReader(fileContents2), filePath2)
-	assert.NoError(t, err)
-	defer fileBackend.RemoveFile(filePath1)
-	defer fileBackend.RemoveFile(filePath2)
-
-	attachments := make([]*model.FileInfo, 2)
-	attachments[0] = &model.FileInfo{
-		Name: "file1.txt",
-		Path: filePath1,
-	}
-	attachments[1] = &model.FileInfo{
-		Name: "file2.txt",
-		Path: filePath2,
-	}
->>>>>>> 5f043b0a
 
 	embeddedFiles := map[string]io.Reader{
 		"test": bytes.NewReader([]byte("test data")),
@@ -418,15 +358,6 @@
 	dir, err := ioutil.TempDir(".", "mail-test-")
 	require.NoError(t, err)
 	defer os.RemoveAll(dir)
-<<<<<<< HEAD
-=======
-	settings := model.FileSettings{
-		DriverName: model.NewString(model.IMAGE_DRIVER_LOCAL),
-		Directory:  &dir,
-	}
-	mockBackend, err := filesstore.NewFileBackend(&settings, true)
-	require.NoError(t, err)
->>>>>>> 5f043b0a
 	mocm := &mockMailer{}
 
 	testCases := map[string]struct {
@@ -448,13 +379,8 @@
 
 	for testName, tc := range testCases {
 		t.Run(testName, func(t *testing.T) {
-<<<<<<< HEAD
 			mail := mailData{"", "", mail.Address{}, "", tc.replyTo, "", "", nil, nil}
 			err = SendMail(mocm, mail, time.Now())
-=======
-			mail := mailData{"", "", mail.Address{}, "", tc.replyTo, "", "", nil, nil, nil}
-			err = SendMail(mocm, mail, mockBackend, time.Now())
->>>>>>> 5f043b0a
 			require.NoError(t, err)
 			if tc.contains != "" {
 				require.Contains(t, string(mocm.data), tc.contains)
