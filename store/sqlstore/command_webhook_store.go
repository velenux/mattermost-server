// Copyright (c) 2015-present Mattermost, Inc. All Rights Reserved.
// See LICENSE.txt for license information.

package sqlstore

import (
	"database/sql"

	sq "github.com/Masterminds/squirrel"

	"github.com/mattermost/mattermost-server/v5/mlog"
	"github.com/mattermost/mattermost-server/v5/model"
	"github.com/mattermost/mattermost-server/v5/store"

	"github.com/pkg/errors"
)

type SqlCommandWebhookStore struct {
	SqlStore
}

func newSqlCommandWebhookStore(sqlStore SqlStore) store.CommandWebhookStore {
	s := &SqlCommandWebhookStore{sqlStore}

	for _, db := range sqlStore.GetAllConns() {
		tablec := db.AddTableWithName(model.CommandWebhook{}, "CommandWebhooks").SetKeys(false, "Id")
		tablec.ColMap("Id").SetMaxSize(26)
		tablec.ColMap("CommandId").SetMaxSize(26)
		tablec.ColMap("UserId").SetMaxSize(26)
		tablec.ColMap("ChannelId").SetMaxSize(26)
		tablec.ColMap("RootId").SetMaxSize(26)
		tablec.ColMap("ParentId").SetMaxSize(26)
	}

	return s
}

func (s SqlCommandWebhookStore) createIndexesIfNotExists() {
	s.CreateIndexIfNotExists("idx_command_webhook_create_at", "CommandWebhooks", "CreateAt")
}

func (s SqlCommandWebhookStore) Save(webhook *model.CommandWebhook) (*model.CommandWebhook, error) {
	if len(webhook.Id) > 0 {
		return nil, store.NewErrInvalidInput("CommandWebhook", "id", webhook.Id)
	}

	webhook.PreSave()
	if err := webhook.IsValid(); err != nil {
		return nil, err
	}

	if err := s.GetMaster().Insert(webhook); err != nil {
		return nil, errors.Wrapf(err, "save: id=%s", webhook.Id)
	}

	return webhook, nil
}

func (s SqlCommandWebhookStore) Get(id string) (*model.CommandWebhook, error) {
	var webhook model.CommandWebhook

	exptime := model.GetMillis() - model.COMMAND_WEBHOOK_LIFETIME
<<<<<<< HEAD
	var appErr *model.AppError

	query := s.getQueryBuilder().
		Select("*").
		From("CommandWebhooks").
		Where(sq.Eq{"Id": id}).
		Where(sq.Gt{"CreateAt": exptime})

	queryString, args, err := query.ToSql()
	if err != nil {
		return nil, model.NewAppError("SqlCommandWebhookStore.Get", "store.sql.build_query.app_error", nil, "id="+id+", err="+err.Error(), http.StatusInternalServerError)
	}

	if err := s.GetReplica().SelectOne(&webhook, queryString, args...); err != nil {
		appErr = model.NewAppError("SqlCommandWebhookStore.Get", "store.sql_command_webhooks.get.app_error", nil, "id="+id+", err="+err.Error(), http.StatusInternalServerError)
=======
	if err := s.GetReplica().SelectOne(&webhook, "SELECT * FROM CommandWebhooks WHERE Id = :Id AND CreateAt > :ExpTime", map[string]interface{}{"Id": id, "ExpTime": exptime}); err != nil {
>>>>>>> 9c272f0b
		if err == sql.ErrNoRows {
			return nil, store.NewErrNotFound("CommandWebhook", id)
		}
		return nil, errors.Wrapf(err, "get: id=%s", id)
	}

	return &webhook, nil
}

<<<<<<< HEAD
func (s SqlCommandWebhookStore) TryUse(id string, limit int) *model.AppError {
	query := s.getQueryBuilder().
		Update("CommandWebhooks").
		Set("UseCount", sq.Expr("UseCount + 1")).
		Where(sq.Eq{"Id": id}).
		Where(sq.Lt{"UseCount": limit})

	queryString, args, err := query.ToSql()
	if err != nil {
		return model.NewAppError("SqlCommandWebhookStore.TryUse", "store.sql.build_query.app_error", nil, "id="+id+", err="+err.Error(), http.StatusInternalServerError)
	}

	if sqlResult, err := s.GetMaster().Exec(queryString, args...); err != nil {
		return model.NewAppError("SqlCommandWebhookStore.TryUse", "store.sql_command_webhooks.try_use.app_error", nil, "id="+id+", err="+err.Error(), http.StatusInternalServerError)
=======
func (s SqlCommandWebhookStore) TryUse(id string, limit int) error {
	if sqlResult, err := s.GetMaster().Exec("UPDATE CommandWebhooks SET UseCount = UseCount + 1 WHERE Id = :Id AND UseCount < :UseLimit", map[string]interface{}{"Id": id, "UseLimit": limit}); err != nil {
		return errors.Wrapf(err, "tryuse: id=%s limit=%d", id, limit)
>>>>>>> 9c272f0b
	} else if rows, _ := sqlResult.RowsAffected(); rows == 0 {
		return store.NewErrInvalidInput("CommandWebhook", "id", id)
	}

	return nil
}

func (s SqlCommandWebhookStore) Cleanup() {
	mlog.Debug("Cleaning up command webhook store.")
	exptime := model.GetMillis() - model.COMMAND_WEBHOOK_LIFETIME

	query := s.getQueryBuilder().
		Delete("CommandWebhooks").
		Where(sq.Lt{"CreateAt": exptime})

	queryString, args, err := query.ToSql()
	if err != nil {
		mlog.Error("Failed to build query when trying to perform a cleanup in command webhook store.")
		return
	}

	if _, err := s.GetMaster().Exec(queryString, args...); err != nil {
		mlog.Error("Unable to cleanup command webhook store.")
	}
}<|MERGE_RESOLUTION|>--- conflicted
+++ resolved
@@ -60,8 +60,6 @@
 	var webhook model.CommandWebhook
 
 	exptime := model.GetMillis() - model.COMMAND_WEBHOOK_LIFETIME
-<<<<<<< HEAD
-	var appErr *model.AppError
 
 	query := s.getQueryBuilder().
 		Select("*").
@@ -71,14 +69,10 @@
 
 	queryString, args, err := query.ToSql()
 	if err != nil {
-		return nil, model.NewAppError("SqlCommandWebhookStore.Get", "store.sql.build_query.app_error", nil, "id="+id+", err="+err.Error(), http.StatusInternalServerError)
+		return nil, errors.Wrap(err, "audits_tosql")
 	}
 
 	if err := s.GetReplica().SelectOne(&webhook, queryString, args...); err != nil {
-		appErr = model.NewAppError("SqlCommandWebhookStore.Get", "store.sql_command_webhooks.get.app_error", nil, "id="+id+", err="+err.Error(), http.StatusInternalServerError)
-=======
-	if err := s.GetReplica().SelectOne(&webhook, "SELECT * FROM CommandWebhooks WHERE Id = :Id AND CreateAt > :ExpTime", map[string]interface{}{"Id": id, "ExpTime": exptime}); err != nil {
->>>>>>> 9c272f0b
 		if err == sql.ErrNoRows {
 			return nil, store.NewErrNotFound("CommandWebhook", id)
 		}
@@ -88,8 +82,7 @@
 	return &webhook, nil
 }
 
-<<<<<<< HEAD
-func (s SqlCommandWebhookStore) TryUse(id string, limit int) *model.AppError {
+func (s SqlCommandWebhookStore) TryUse(id string, limit int) error {
 	query := s.getQueryBuilder().
 		Update("CommandWebhooks").
 		Set("UseCount", sq.Expr("UseCount + 1")).
@@ -98,16 +91,11 @@
 
 	queryString, args, err := query.ToSql()
 	if err != nil {
-		return model.NewAppError("SqlCommandWebhookStore.TryUse", "store.sql.build_query.app_error", nil, "id="+id+", err="+err.Error(), http.StatusInternalServerError)
+		return errors.Wrap(err, "audits_tosql")
 	}
 
 	if sqlResult, err := s.GetMaster().Exec(queryString, args...); err != nil {
-		return model.NewAppError("SqlCommandWebhookStore.TryUse", "store.sql_command_webhooks.try_use.app_error", nil, "id="+id+", err="+err.Error(), http.StatusInternalServerError)
-=======
-func (s SqlCommandWebhookStore) TryUse(id string, limit int) error {
-	if sqlResult, err := s.GetMaster().Exec("UPDATE CommandWebhooks SET UseCount = UseCount + 1 WHERE Id = :Id AND UseCount < :UseLimit", map[string]interface{}{"Id": id, "UseLimit": limit}); err != nil {
 		return errors.Wrapf(err, "tryuse: id=%s limit=%d", id, limit)
->>>>>>> 9c272f0b
 	} else if rows, _ := sqlResult.RowsAffected(); rows == 0 {
 		return store.NewErrInvalidInput("CommandWebhook", "id", id)
 	}
