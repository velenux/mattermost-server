--- conflicted
+++ resolved
@@ -15,21 +15,13 @@
 )
 
 type SqlOAuthStore struct {
-<<<<<<< HEAD
-	*SqlSupplier
-}
-
-func newSqlOAuthStore(sqlSupplier *SqlSupplier) store.OAuthStore {
-	as := &SqlOAuthStore{sqlSupplier}
-=======
 	*SqlStore
 }
 
 func newSqlOAuthStore(sqlStore *SqlStore) store.OAuthStore {
 	as := &SqlOAuthStore{sqlStore}
->>>>>>> 837b818b
-
-	for _, db := range sqlSupplier.GetAllConns() {
+
+	for _, db := range sqlStore.GetAllConns() {
 		table := db.AddTableWithName(model.OAuthApp{}, "OAuthApps").SetKeys(false, "Id")
 		table.ColMap("Id").SetMaxSize(26)
 		table.ColMap("CreatorId").SetMaxSize(26)
