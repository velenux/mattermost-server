--- conflicted
+++ resolved
@@ -145,12 +145,7 @@
 		}
 
 		if post.RootId == "" {
-<<<<<<< HEAD
-			currentChannelCount, ok2 := channelNewRootPosts[post.ChannelId]
-			if !ok2 {
-=======
 			if currentChannelCount, ok := channelNewRootPosts[post.ChannelId]; !ok {
->>>>>>> 7573efe0
 				if post.IsJoinLeaveMessage() {
 					channelNewRootPosts[post.ChannelId] = 0
 				} else {
