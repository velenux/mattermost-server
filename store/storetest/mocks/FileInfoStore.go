--- conflicted
+++ resolved
@@ -206,8 +206,6 @@
 	var r1 error
 	if rf, ok := ret.Get(1).(func(string) error); ok {
 		r1 = rf(userID)
-<<<<<<< HEAD
-=======
 	} else {
 		r1 = ret.Error(1)
 	}
@@ -231,7 +229,6 @@
 	var r1 error
 	if rf, ok := ret.Get(1).(func(string) error); ok {
 		r1 = rf(id)
->>>>>>> 368b6421
 	} else {
 		r1 = ret.Error(1)
 	}
