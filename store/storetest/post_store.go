// Copyright (c) 2015-present Mattermost, Inc. All Rights Reserved.
// See LICENSE.txt for license information.

package storetest

import (
	"context"
	"fmt"
	"sort"
	"strings"
	"testing"
	"time"

	"github.com/stretchr/testify/assert"
	"github.com/stretchr/testify/require"

	"github.com/mattermost/mattermost-server/v6/model"
	"github.com/mattermost/mattermost-server/v6/store"
	"github.com/mattermost/mattermost-server/v6/utils"
)

func TestPostStore(t *testing.T, ss store.Store, s SqlStore) {
	t.Run("SaveMultiple", func(t *testing.T) { testPostStoreSaveMultiple(t, ss) })
	t.Run("Save", func(t *testing.T) { testPostStoreSave(t, ss) })
	t.Run("SaveAndUpdateChannelMsgCounts", func(t *testing.T) { testPostStoreSaveChannelMsgCounts(t, ss) })
	t.Run("Get", func(t *testing.T) { testPostStoreGet(t, ss) })
	t.Run("GetSingle", func(t *testing.T) { testPostStoreGetSingle(t, ss) })
	t.Run("Update", func(t *testing.T) { testPostStoreUpdate(t, ss) })
	t.Run("Delete", func(t *testing.T) { testPostStoreDelete(t, ss) })
	t.Run("Delete1Level", func(t *testing.T) { testPostStoreDelete1Level(t, ss) })
	t.Run("Delete2Level", func(t *testing.T) { testPostStoreDelete2Level(t, ss) })
	t.Run("PermDelete1Level", func(t *testing.T) { testPostStorePermDelete1Level(t, ss) })
	t.Run("PermDelete1Level2", func(t *testing.T) { testPostStorePermDelete1Level2(t, ss) })
	t.Run("GetWithChildren", func(t *testing.T) { testPostStoreGetWithChildren(t, ss) })
	t.Run("GetPostsWithDetails", func(t *testing.T) { testPostStoreGetPostsWithDetails(t, ss) })
	t.Run("GetPostsBeforeAfter", func(t *testing.T) { testPostStoreGetPostsBeforeAfter(t, ss) })
	t.Run("GetPostsSince", func(t *testing.T) { testPostStoreGetPostsSince(t, ss) })
	t.Run("GetPosts", func(t *testing.T) { testPostStoreGetPosts(t, ss) })
	t.Run("GetPostBeforeAfter", func(t *testing.T) { testPostStoreGetPostBeforeAfter(t, ss) })
	t.Run("UserCountsWithPostsByDay", func(t *testing.T) { testUserCountsWithPostsByDay(t, ss) })
	t.Run("PostCountsByDay", func(t *testing.T) { testPostCountsByDay(t, ss) })
	t.Run("GetFlaggedPostsForTeam", func(t *testing.T) { testPostStoreGetFlaggedPostsForTeam(t, ss, s) })
	t.Run("GetFlaggedPosts", func(t *testing.T) { testPostStoreGetFlaggedPosts(t, ss) })
	t.Run("GetFlaggedPostsForChannel", func(t *testing.T) { testPostStoreGetFlaggedPostsForChannel(t, ss) })
	t.Run("GetPostsCreatedAt", func(t *testing.T) { testPostStoreGetPostsCreatedAt(t, ss) })
	t.Run("Overwrite", func(t *testing.T) { testPostStoreOverwrite(t, ss) })
	t.Run("OverwriteMultiple", func(t *testing.T) { testPostStoreOverwriteMultiple(t, ss) })
	t.Run("GetPostsByIds", func(t *testing.T) { testPostStoreGetPostsByIds(t, ss) })
	t.Run("GetPostsBatchForIndexing", func(t *testing.T) { testPostStoreGetPostsBatchForIndexing(t, ss) })
	t.Run("PermanentDeleteBatch", func(t *testing.T) { testPostStorePermanentDeleteBatch(t, ss) })
	t.Run("GetOldest", func(t *testing.T) { testPostStoreGetOldest(t, ss) })
	t.Run("TestGetMaxPostSize", func(t *testing.T) { testGetMaxPostSize(t, ss) })
	t.Run("GetParentsForExportAfter", func(t *testing.T) { testPostStoreGetParentsForExportAfter(t, ss) })
	t.Run("GetRepliesForExport", func(t *testing.T) { testPostStoreGetRepliesForExport(t, ss) })
	t.Run("GetDirectPostParentsForExportAfter", func(t *testing.T) { testPostStoreGetDirectPostParentsForExportAfter(t, ss, s) })
	t.Run("GetDirectPostParentsForExportAfterDeleted", func(t *testing.T) { testPostStoreGetDirectPostParentsForExportAfterDeleted(t, ss, s) })
	t.Run("GetDirectPostParentsForExportAfterBatched", func(t *testing.T) { testPostStoreGetDirectPostParentsForExportAfterBatched(t, ss, s) })
	t.Run("GetForThread", func(t *testing.T) { testPostStoreGetForThread(t, ss) })
	t.Run("HasAutoResponsePostByUserSince", func(t *testing.T) { testHasAutoResponsePostByUserSince(t, ss) })
	t.Run("GetPostsSinceForSync", func(t *testing.T) { testGetPostsSinceForSync(t, ss, s) })
}

func testPostStoreSave(t *testing.T, ss store.Store) {
	t.Run("Save post", func(t *testing.T) {
		o1 := model.Post{}
		o1.ChannelId = model.NewId()
		o1.UserId = model.NewId()
		o1.Message = NewTestId()

		p, err := ss.Post().Save(&o1)
		require.NoError(t, err, "couldn't save item")
		assert.Equal(t, int64(0), p.ReplyCount)
	})

	t.Run("Save replies", func(t *testing.T) {
		o1 := model.Post{}
		o1.ChannelId = model.NewId()
		o1.UserId = model.NewId()
		o1.RootId = model.NewId()
		o1.Message = NewTestId()

		o2 := model.Post{}
		o2.ChannelId = model.NewId()
		o2.UserId = model.NewId()
		o2.RootId = o1.RootId
		o2.Message = NewTestId()

		o3 := model.Post{}
		o3.ChannelId = model.NewId()
		o3.UserId = model.NewId()
		o3.RootId = model.NewId()
		o3.Message = NewTestId()

		p1, err := ss.Post().Save(&o1)
		require.NoError(t, err, "couldn't save item")
		assert.Equal(t, int64(1), p1.ReplyCount)

		p2, err := ss.Post().Save(&o2)
		require.NoError(t, err, "couldn't save item")
		assert.Equal(t, int64(2), p2.ReplyCount)

		p3, err := ss.Post().Save(&o3)
		require.NoError(t, err, "couldn't save item")
		assert.Equal(t, int64(1), p3.ReplyCount)
	})

	t.Run("Try to save existing post", func(t *testing.T) {
		o1 := model.Post{}
		o1.ChannelId = model.NewId()
		o1.UserId = model.NewId()
		o1.Message = NewTestId()

		_, err := ss.Post().Save(&o1)
		require.NoError(t, err, "couldn't save item")

		_, err = ss.Post().Save(&o1)
		require.Error(t, err, "shouldn't be able to update from save")
	})

	t.Run("Update reply should update the UpdateAt of the root post", func(t *testing.T) {
		rootPost := model.Post{}
		rootPost.ChannelId = model.NewId()
		rootPost.UserId = model.NewId()
		rootPost.Message = NewTestId()

		_, err := ss.Post().Save(&rootPost)
		require.NoError(t, err)

		time.Sleep(2 * time.Millisecond)

		replyPost := model.Post{}
		replyPost.ChannelId = rootPost.ChannelId
		replyPost.UserId = model.NewId()
		replyPost.Message = NewTestId()
		replyPost.RootId = rootPost.Id

		// We need to sleep here to be sure the post is not created during the same millisecond
		time.Sleep(time.Millisecond)
		_, err = ss.Post().Save(&replyPost)
		require.NoError(t, err)

		rrootPost, err := ss.Post().GetSingle(rootPost.Id, false)
		require.NoError(t, err)
		assert.Greater(t, rrootPost.UpdateAt, rootPost.UpdateAt)
	})

	t.Run("Create a post should update the channel LastPostAt and the total messages count by one", func(t *testing.T) {
		channel := model.Channel{}
<<<<<<< HEAD
		channel.Name = "zz" + model.NewId() + "b"
		channel.DisplayName = "zz" + model.NewId() + "b"
=======
		channel.Name = NewTestId()
		channel.DisplayName = NewTestId()
>>>>>>> 929caaff
		channel.Type = model.ChannelTypeOpen

		_, err := ss.Channel().Save(&channel, 100)
		require.NoError(t, err)

		post := model.Post{}
		post.ChannelId = channel.Id
		post.UserId = model.NewId()
		post.Message = NewTestId()

		// We need to sleep here to be sure the post is not created during the same millisecond
		time.Sleep(time.Millisecond)
		_, err = ss.Post().Save(&post)
		require.NoError(t, err)

		rchannel, err := ss.Channel().Get(channel.Id, false)
		require.NoError(t, err)
		assert.Greater(t, rchannel.LastPostAt, channel.LastPostAt)
		assert.Equal(t, int64(1), rchannel.TotalMsgCount)

		post = model.Post{}
		post.ChannelId = channel.Id
		post.UserId = model.NewId()
		post.Message = NewTestId()
		post.CreateAt = 5

		// We need to sleep here to be sure the post is not created during the same millisecond
		time.Sleep(time.Millisecond)
		_, err = ss.Post().Save(&post)
		require.NoError(t, err)

		rchannel2, err := ss.Channel().Get(channel.Id, false)
		require.NoError(t, err)
		assert.Equal(t, rchannel.LastPostAt, rchannel2.LastPostAt)
		assert.Equal(t, int64(2), rchannel2.TotalMsgCount)

		post = model.Post{}
		post.ChannelId = channel.Id
		post.UserId = model.NewId()
		post.Message = NewTestId()

		// We need to sleep here to be sure the post is not created during the same millisecond
		time.Sleep(time.Millisecond)
		_, err = ss.Post().Save(&post)
		require.NoError(t, err)

		rchannel3, err := ss.Channel().Get(channel.Id, false)
		require.NoError(t, err)
		assert.Greater(t, rchannel3.LastPostAt, rchannel2.LastPostAt)
		assert.Equal(t, int64(3), rchannel3.TotalMsgCount)
	})
}

func testPostStoreSaveMultiple(t *testing.T, ss store.Store) {
	p1 := model.Post{}
	p1.ChannelId = model.NewId()
	p1.UserId = model.NewId()
	p1.Message = NewTestId()

	p2 := model.Post{}
	p2.ChannelId = model.NewId()
	p2.UserId = model.NewId()
	p2.Message = NewTestId()

	p3 := model.Post{}
	p3.ChannelId = model.NewId()
	p3.UserId = model.NewId()
	p3.Message = NewTestId()

	p4 := model.Post{}
	p4.ChannelId = model.NewId()
	p4.UserId = model.NewId()
	p4.Message = NewTestId()

	t.Run("Save correctly a new set of posts", func(t *testing.T) {
		newPosts, errIdx, err := ss.Post().SaveMultiple([]*model.Post{&p1, &p2, &p3})
		require.NoError(t, err)
		require.Equal(t, -1, errIdx)
		for _, post := range newPosts {
			storedPost, err := ss.Post().GetSingle(post.Id, false)
			assert.NoError(t, err)
			assert.Equal(t, post.ChannelId, storedPost.ChannelId)
			assert.Equal(t, post.Message, storedPost.Message)
			assert.Equal(t, post.UserId, storedPost.UserId)
		}
	})

	t.Run("Save replies", func(t *testing.T) {
		o1 := model.Post{}
		o1.ChannelId = model.NewId()
		o1.UserId = model.NewId()
		o1.RootId = model.NewId()
		o1.Message = NewTestId()

		o2 := model.Post{}
		o2.ChannelId = model.NewId()
		o2.UserId = model.NewId()
		o2.RootId = o1.RootId
		o2.Message = NewTestId()

		o3 := model.Post{}
		o3.ChannelId = model.NewId()
		o3.UserId = model.NewId()
		o3.RootId = model.NewId()
		o3.Message = NewTestId()

		o4 := model.Post{}
		o4.ChannelId = model.NewId()
		o4.UserId = model.NewId()
		o4.Message = NewTestId()

		newPosts, errIdx, err := ss.Post().SaveMultiple([]*model.Post{&o1, &o2, &o3, &o4})
		require.NoError(t, err, "couldn't save item")
		require.Equal(t, -1, errIdx)
		assert.Len(t, newPosts, 4)
		assert.Equal(t, int64(2), newPosts[0].ReplyCount)
		assert.Equal(t, int64(2), newPosts[1].ReplyCount)
		assert.Equal(t, int64(1), newPosts[2].ReplyCount)
		assert.Equal(t, int64(0), newPosts[3].ReplyCount)
	})

	t.Run("Try to save mixed, already saved and not saved posts", func(t *testing.T) {
		newPosts, errIdx, err := ss.Post().SaveMultiple([]*model.Post{&p4, &p3})
		require.Error(t, err)
		require.Equal(t, 1, errIdx)
		require.Nil(t, newPosts)
		storedPost, err := ss.Post().GetSingle(p3.Id, false)
		assert.NoError(t, err)
		assert.Equal(t, p3.ChannelId, storedPost.ChannelId)
		assert.Equal(t, p3.Message, storedPost.Message)
		assert.Equal(t, p3.UserId, storedPost.UserId)

		storedPost, err = ss.Post().GetSingle(p4.Id, false)
		assert.Error(t, err)
		assert.Nil(t, storedPost)
	})

	t.Run("Update reply should update the UpdateAt of the root post", func(t *testing.T) {
		rootPost := model.Post{}
		rootPost.ChannelId = model.NewId()
		rootPost.UserId = model.NewId()
		rootPost.Message = NewTestId()

		replyPost := model.Post{}
		replyPost.ChannelId = rootPost.ChannelId
		replyPost.UserId = model.NewId()
		replyPost.Message = NewTestId()
		replyPost.RootId = rootPost.Id

		_, _, err := ss.Post().SaveMultiple([]*model.Post{&rootPost, &replyPost})
		require.NoError(t, err)

		rrootPost, err := ss.Post().GetSingle(rootPost.Id, false)
		require.NoError(t, err)
		assert.Equal(t, rrootPost.UpdateAt, rootPost.UpdateAt)

		replyPost2 := model.Post{}
		replyPost2.ChannelId = rootPost.ChannelId
		replyPost2.UserId = model.NewId()
		replyPost2.Message = NewTestId()
		replyPost2.RootId = rootPost.Id

		replyPost3 := model.Post{}
		replyPost3.ChannelId = rootPost.ChannelId
		replyPost3.UserId = model.NewId()
		replyPost3.Message = NewTestId()
		replyPost3.RootId = rootPost.Id

		_, _, err = ss.Post().SaveMultiple([]*model.Post{&replyPost2, &replyPost3})
		require.NoError(t, err)

		rrootPost2, err := ss.Post().GetSingle(rootPost.Id, false)
		require.NoError(t, err)
		assert.Greater(t, rrootPost2.UpdateAt, rrootPost.UpdateAt)
	})

	t.Run("Create a post should update the channel LastPostAt and the total messages count by one", func(t *testing.T) {
		channel := model.Channel{}
<<<<<<< HEAD
		channel.Name = "zz" + model.NewId() + "b"
		channel.DisplayName = "zz" + model.NewId() + "b"
=======
		channel.Name = NewTestId()
		channel.DisplayName = NewTestId()
>>>>>>> 929caaff
		channel.Type = model.ChannelTypeOpen

		_, err := ss.Channel().Save(&channel, 100)
		require.NoError(t, err)

		post1 := model.Post{}
		post1.ChannelId = channel.Id
		post1.UserId = model.NewId()
		post1.Message = NewTestId()

		post2 := model.Post{}
		post2.ChannelId = channel.Id
		post2.UserId = model.NewId()
		post2.Message = NewTestId()
		post2.CreateAt = 5

		post3 := model.Post{}
		post3.ChannelId = channel.Id
		post3.UserId = model.NewId()
		post3.Message = NewTestId()

		_, _, err = ss.Post().SaveMultiple([]*model.Post{&post1, &post2, &post3})
		require.NoError(t, err)

		rchannel, err := ss.Channel().Get(channel.Id, false)
		require.NoError(t, err)
		assert.Greater(t, rchannel.LastPostAt, channel.LastPostAt)
		assert.Equal(t, int64(3), rchannel.TotalMsgCount)
	})

	t.Run("Thread participants", func(t *testing.T) {
		o1 := model.Post{}
		o1.ChannelId = model.NewId()
		o1.UserId = model.NewId()
		o1.Message = "jessica hyde" + model.NewId() + "b"

		root, err := ss.Post().Save(&o1)
		require.NoError(t, err)

		o2 := model.Post{}
		o2.ChannelId = model.NewId()
		o2.UserId = model.NewId()
		o2.RootId = root.Id
		o2.Message = "zz" + model.NewId() + "b"

		o3 := model.Post{}
		o3.ChannelId = model.NewId()
		o3.UserId = model.NewId()
		o3.RootId = root.Id
		o3.Message = "zz" + model.NewId() + "b"

		o4 := model.Post{}
		o4.ChannelId = model.NewId()
		o4.UserId = o2.UserId
		o4.RootId = root.Id
		o4.Message = "zz" + model.NewId() + "b"

		o5 := model.Post{}
		o5.ChannelId = model.NewId()
		o5.UserId = o1.UserId
		o5.RootId = root.Id
		o5.Message = "zz" + model.NewId() + "b"

		_, err = ss.Post().Save(&o2)
		require.NoError(t, err)
		thread, errT := ss.Thread().Get(root.Id)
		require.NoError(t, errT)

		assert.Equal(t, int64(1), thread.ReplyCount)
		assert.Equal(t, int(1), len(thread.Participants))
		assert.Equal(t, model.StringArray{o2.UserId}, thread.Participants)

		_, err = ss.Post().Save(&o3)
		require.NoError(t, err)
		thread, errT = ss.Thread().Get(root.Id)
		require.NoError(t, errT)

		assert.Equal(t, int64(2), thread.ReplyCount)
		assert.Equal(t, int(2), len(thread.Participants))
		assert.Equal(t, model.StringArray{o2.UserId, o3.UserId}, thread.Participants)

		_, err = ss.Post().Save(&o4)
		require.NoError(t, err)
		thread, errT = ss.Thread().Get(root.Id)
		require.NoError(t, errT)

		assert.Equal(t, int64(3), thread.ReplyCount)
		assert.Equal(t, int(2), len(thread.Participants))
		assert.Equal(t, model.StringArray{o3.UserId, o2.UserId}, thread.Participants)

		_, err = ss.Post().Save(&o5)
		require.NoError(t, err)
		thread, errT = ss.Thread().Get(root.Id)
		require.NoError(t, errT)

		assert.Equal(t, int64(4), thread.ReplyCount)
		assert.Equal(t, int(3), len(thread.Participants))
		assert.Equal(t, model.StringArray{o3.UserId, o2.UserId, o1.UserId}, thread.Participants)
	})
}

func testPostStoreSaveChannelMsgCounts(t *testing.T, ss store.Store) {
	c1 := &model.Channel{Name: model.NewId(), DisplayName: "posttestchannel", Type: model.ChannelTypeOpen}
	_, err := ss.Channel().Save(c1, 1000000)
	require.NoError(t, err)

	o1 := model.Post{}
	o1.ChannelId = c1.Id
	o1.UserId = model.NewId()
	o1.Message = NewTestId()

	_, err = ss.Post().Save(&o1)
	require.NoError(t, err)

	c1, err = ss.Channel().Get(c1.Id, false)
	require.NoError(t, err)
	assert.Equal(t, int64(1), c1.TotalMsgCount, "Message count should update by 1")

	o1.Id = ""
	o1.Type = model.PostTypeAddToTeam
	_, err = ss.Post().Save(&o1)
	require.NoError(t, err)

	o1.Id = ""
	o1.Type = model.PostTypeRemoveFromTeam
	_, err = ss.Post().Save(&o1)
	require.NoError(t, err)

	c1, err = ss.Channel().Get(c1.Id, false)
	require.NoError(t, err)
	assert.Equal(t, int64(1), c1.TotalMsgCount, "Message count should not update for team add/removed message")

	oldLastPostAt := c1.LastPostAt

	o2 := model.Post{}
	o2.ChannelId = c1.Id
	o2.UserId = model.NewId()
	o2.Message = NewTestId()
	o2.CreateAt = int64(7)
	_, err = ss.Post().Save(&o2)
	require.NoError(t, err)

	c1, err = ss.Channel().Get(c1.Id, false)
	require.NoError(t, err)
	assert.Equal(t, oldLastPostAt, c1.LastPostAt, "LastPostAt should not update for old message save")
}

func testPostStoreGet(t *testing.T, ss store.Store) {
	o1 := &model.Post{}
	o1.ChannelId = model.NewId()
	o1.UserId = model.NewId()
	o1.Message = NewTestId()

	etag1 := ss.Post().GetEtag(o1.ChannelId, false, false)
	require.Equal(t, 0, strings.Index(etag1, model.CurrentVersion+"."), "Invalid Etag")

	o1, err := ss.Post().Save(o1)
	require.NoError(t, err)

	etag2 := ss.Post().GetEtag(o1.ChannelId, false, false)
	require.Equal(t, 0, strings.Index(etag2, fmt.Sprintf("%v.%v", model.CurrentVersion, o1.UpdateAt)), "Invalid Etag")

	r1, err := ss.Post().Get(context.Background(), o1.Id, false, false, false, "")
	require.NoError(t, err)
	require.Equal(t, r1.Posts[o1.Id].CreateAt, o1.CreateAt, "invalid returned post")

	_, err = ss.Post().Get(context.Background(), "123", false, false, false, "")
	require.Error(t, err, "Missing id should have failed")

	_, err = ss.Post().Get(context.Background(), "", false, false, false, "")
	require.Error(t, err, "should fail for blank post ids")
}

func testPostStoreGetForThread(t *testing.T, ss store.Store) {
	t.Run("Post thread is followed", func(t *testing.T) {
		o1 := &model.Post{ChannelId: model.NewId(), UserId: model.NewId(), Message: NewTestId()}
		o1, err := ss.Post().Save(o1)
		require.NoError(t, err)
		_, err = ss.Post().Save(&model.Post{ChannelId: o1.ChannelId, UserId: model.NewId(), Message: NewTestId(), RootId: o1.Id})
		require.NoError(t, err)

<<<<<<< HEAD
	threadMembership := &model.ThreadMembership{
		PostId:         o1.Id,
		UserId:         o1.UserId,
		Following:      true,
		LastViewed:     0,
		LastUpdated:    0,
		UnreadMentions: 0,
	}
	_, err = ss.Thread().SaveMembership(threadMembership)
	require.NoError(t, err)
	r1, err := ss.Post().Get(context.Background(), o1.Id, false, true, false, o1.UserId)
	require.NoError(t, err)
	require.Equal(t, r1.Posts[o1.Id].CreateAt, o1.CreateAt, "invalid returned post")
	require.True(t, *r1.Posts[o1.Id].IsFollowing)
=======
		threadMembership := &model.ThreadMembership{
			PostId:         o1.Id,
			UserId:         o1.UserId,
			Following:      true,
			LastViewed:     0,
			LastUpdated:    0,
			UnreadMentions: 0,
		}
		_, err = ss.Thread().SaveMembership(threadMembership)
		require.NoError(t, err)
		r1, err := ss.Post().Get(context.Background(), o1.Id, false, true, false, o1.UserId)
		require.NoError(t, err)
		require.Equal(t, r1.Posts[o1.Id].CreateAt, o1.CreateAt, "invalid returned post")
		require.True(t, *r1.Posts[o1.Id].IsFollowing)
	})

	t.Run("Post thread is explicitly not followed", func(t *testing.T) {
		o1 := &model.Post{ChannelId: model.NewId(), UserId: model.NewId(), Message: NewTestId()}
		o1, err := ss.Post().Save(o1)
		require.NoError(t, err)
		_, err = ss.Post().Save(&model.Post{ChannelId: o1.ChannelId, UserId: model.NewId(), Message: NewTestId(), RootId: o1.Id})
		require.NoError(t, err)

		threadMembership := &model.ThreadMembership{
			PostId:         o1.Id,
			UserId:         o1.UserId,
			Following:      false,
			LastViewed:     0,
			LastUpdated:    0,
			UnreadMentions: 0,
		}
		_, err = ss.Thread().SaveMembership(threadMembership)
		require.NoError(t, err)
		r1, err := ss.Post().Get(context.Background(), o1.Id, false, true, false, o1.UserId)
		require.NoError(t, err)
		require.Equal(t, r1.Posts[o1.Id].CreateAt, o1.CreateAt, "invalid returned post")
		require.False(t, *r1.Posts[o1.Id].IsFollowing)
	})

	t.Run("Post threadmembership does not exist", func(t *testing.T) {
		o1 := &model.Post{ChannelId: model.NewId(), UserId: model.NewId(), Message: NewTestId()}
		o1, err := ss.Post().Save(o1)
		require.NoError(t, err)
		_, err = ss.Post().Save(&model.Post{ChannelId: o1.ChannelId, UserId: model.NewId(), Message: NewTestId(), RootId: o1.Id})
		require.NoError(t, err)

		r1, err := ss.Post().Get(context.Background(), o1.Id, false, true, false, o1.UserId)
		require.NoError(t, err)
		require.Equal(t, r1.Posts[o1.Id].CreateAt, o1.CreateAt, "invalid returned post")
		require.Nil(t, r1.Posts[o1.Id].IsFollowing)
	})
>>>>>>> 929caaff
}

func testPostStoreGetSingle(t *testing.T, ss store.Store) {
	o1 := &model.Post{}
	o1.ChannelId = model.NewId()
	o1.UserId = model.NewId()
	o1.Message = NewTestId()

	o2 := &model.Post{}
	o2.ChannelId = o1.ChannelId
	o2.UserId = o1.UserId
	o2.Message = NewTestId()

	o1, err := ss.Post().Save(o1)
	require.NoError(t, err)

	o2, err = ss.Post().Save(o2)
	require.NoError(t, err)

	o3 := &model.Post{}
	o3.ChannelId = o1.ChannelId
	o3.UserId = o1.UserId
	o3.Message = model.NewRandomString(10)
	o3.RootId = o1.Id

	o4 := &model.Post{}
	o4.ChannelId = o1.ChannelId
	o4.UserId = o1.UserId
	o4.Message = model.NewRandomString(10)
	o4.RootId = o1.Id

	_, err = ss.Post().Save(o3)
	require.NoError(t, err)

	o4, err = ss.Post().Save(o4)
	require.NoError(t, err)

	err = ss.Post().Delete(o2.Id, model.GetMillis(), o2.UserId)
	require.NoError(t, err)

	err = ss.Post().Delete(o4.Id, model.GetMillis(), o4.UserId)
	require.NoError(t, err)

	post, err := ss.Post().GetSingle(o1.Id, false)
	require.NoError(t, err)
	require.Equal(t, post.CreateAt, o1.CreateAt, "invalid returned post")
	require.Equal(t, int64(1), post.ReplyCount, "wrong replyCount computed")

	_, err = ss.Post().GetSingle(o2.Id, false)
	require.Error(t, err, "should not return deleted post")

	post, err = ss.Post().GetSingle(o2.Id, true)
	require.NoError(t, err)
	require.Equal(t, post.CreateAt, o2.CreateAt, "invalid returned post")
	require.NotZero(t, post.DeleteAt, "DeleteAt should be non-zero")
	require.Zero(t, post.ReplyCount, "Post without replies should return zero ReplyCount")

	_, err = ss.Post().GetSingle("123", false)
	require.Error(t, err, "Missing id should have failed")
}

func testPostStoreUpdate(t *testing.T, ss store.Store) {
	o1 := &model.Post{}
	o1.ChannelId = model.NewId()
	o1.UserId = model.NewId()
	o1.Message = NewTestId()
	o1, err := ss.Post().Save(o1)
	require.NoError(t, err)

	o2 := &model.Post{}
	o2.ChannelId = o1.ChannelId
	o2.UserId = model.NewId()
<<<<<<< HEAD
	o2.Message = "zz" + model.NewId() + "CCCCCCCCC"
=======
	o2.Message = NewTestId()
>>>>>>> 929caaff
	o2.RootId = o1.Id
	o2, err = ss.Post().Save(o2)
	require.NoError(t, err)

	o3 := &model.Post{}
	o3.ChannelId = o1.ChannelId
	o3.UserId = model.NewId()
	o3.Message = NewTestId()
	o3, err = ss.Post().Save(o3)
	require.NoError(t, err)

	r1, err := ss.Post().Get(context.Background(), o1.Id, false, false, false, "")
	require.NoError(t, err)
	ro1 := r1.Posts[o1.Id]

	r2, err := ss.Post().Get(context.Background(), o1.Id, false, false, false, "")
	require.NoError(t, err)
	ro2 := r2.Posts[o2.Id]

	r3, err := ss.Post().Get(context.Background(), o3.Id, false, false, false, "")
	require.NoError(t, err)
	ro3 := r3.Posts[o3.Id]

	require.Equal(t, ro1.Message, o1.Message, "Failed to save/get")

	o1a := ro1.Clone()
	o1a.Message = ro1.Message + "BBBBBBBBBB"
	_, err = ss.Post().Update(o1a, ro1)
	require.NoError(t, err)

	r1, err = ss.Post().Get(context.Background(), o1.Id, false, false, false, "")
	require.NoError(t, err)

	ro1a := r1.Posts[o1.Id]
	require.Equal(t, ro1a.Message, o1a.Message, "Failed to update/get")

	o2a := ro2.Clone()
	o2a.Message = ro2.Message + "DDDDDDD"
	_, err = ss.Post().Update(o2a, ro2)
	require.NoError(t, err)

	r2, err = ss.Post().Get(context.Background(), o1.Id, false, false, false, "")
	require.NoError(t, err)
	ro2a := r2.Posts[o2.Id]

	require.Equal(t, ro2a.Message, o2a.Message, "Failed to update/get")

	o3a := ro3.Clone()
	o3a.Message = ro3.Message + "WWWWWWW"
	_, err = ss.Post().Update(o3a, ro3)
	require.NoError(t, err)

	r3, err = ss.Post().Get(context.Background(), o3.Id, false, false, false, "")
	require.NoError(t, err)
	ro3a := r3.Posts[o3.Id]

	if ro3a.Message != o3a.Message {
		require.Equal(t, ro3a.Hashtags, o3a.Hashtags, "Failed to update/get")
	}

	o4, err := ss.Post().Save(&model.Post{
		ChannelId: model.NewId(),
		UserId:    model.NewId(),
		Message:   model.NewId(),
		Filenames: []string{"test"},
	})
	require.NoError(t, err)

	r4, err := ss.Post().Get(context.Background(), o4.Id, false, false, false, "")
	require.NoError(t, err)
	ro4 := r4.Posts[o4.Id]

	o4a := ro4.Clone()
	o4a.Filenames = []string{}
	o4a.FileIds = []string{model.NewId()}
	_, err = ss.Post().Update(o4a, ro4)
	require.NoError(t, err)

	r4, err = ss.Post().Get(context.Background(), o4.Id, false, false, false, "")
	require.NoError(t, err)

	ro4a := r4.Posts[o4.Id]
	require.Empty(t, ro4a.Filenames, "Failed to clear Filenames")
	require.Len(t, ro4a.FileIds, 1, "Failed to set FileIds")
}

func testPostStoreDelete(t *testing.T, ss store.Store) {
	o1 := &model.Post{}
	o1.ChannelId = model.NewId()
	o1.UserId = model.NewId()
	o1.Message = model.NewRandomString(10)
	deleteByID := model.NewId()

	etag1 := ss.Post().GetEtag(o1.ChannelId, false, false)
	require.Equal(t, 0, strings.Index(etag1, model.CurrentVersion+"."), "Invalid Etag")

	o1, err := ss.Post().Save(o1)
	require.NoError(t, err)

	r1, err := ss.Post().Get(context.Background(), o1.Id, false, false, false, "")
	require.NoError(t, err)
	require.Equal(t, r1.Posts[o1.Id].CreateAt, o1.CreateAt, "invalid returned post")

	err = ss.Post().Delete(o1.Id, model.GetMillis(), deleteByID)
	require.NoError(t, err)

	posts, _ := ss.Post().GetPostsCreatedAt(o1.ChannelId, o1.CreateAt)
	post := posts[0]
	actual := post.GetProp(model.PostPropsDeleteBy)

	assert.Equal(t, deleteByID, actual, "Expected (*Post).Props[model.PostPropsDeleteBy] to be %v but got %v.", deleteByID, actual)

	r3, err := ss.Post().Get(context.Background(), o1.Id, false, false, false, "")
	require.Error(t, err, "Missing id should have failed - PostList %v", r3)

	etag2 := ss.Post().GetEtag(o1.ChannelId, false, false)
	require.Equal(t, 0, strings.Index(etag2, model.CurrentVersion+"."), "Invalid Etag")
}

func testPostStoreDelete1Level(t *testing.T, ss store.Store) {
	o1 := &model.Post{}
	o1.ChannelId = model.NewId()
	o1.UserId = model.NewId()
	o1.Message = NewTestId()
	o1, err := ss.Post().Save(o1)
	require.NoError(t, err)

	o2 := &model.Post{}
	o2.ChannelId = o1.ChannelId
	o2.UserId = model.NewId()
<<<<<<< HEAD
	o2.Message = "zz" + model.NewId() + "b"
=======
	o2.Message = NewTestId()
>>>>>>> 929caaff
	o2.RootId = o1.Id
	o2, err = ss.Post().Save(o2)
	require.NoError(t, err)

	err = ss.Post().Delete(o1.Id, model.GetMillis(), "")
	require.NoError(t, err)

	_, err = ss.Post().Get(context.Background(), o1.Id, false, false, false, "")
	require.Error(t, err, "Deleted id should have failed")

	_, err = ss.Post().Get(context.Background(), o2.Id, false, false, false, "")
	require.Error(t, err, "Deleted id should have failed")
}

func testPostStoreDelete2Level(t *testing.T, ss store.Store) {
	o1 := &model.Post{}
	o1.ChannelId = model.NewId()
	o1.UserId = model.NewId()
	o1.Message = NewTestId()
	o1, err := ss.Post().Save(o1)
	require.NoError(t, err)

	o2 := &model.Post{}
	o2.ChannelId = o1.ChannelId
	o2.UserId = model.NewId()
<<<<<<< HEAD
	o2.Message = "zz" + model.NewId() + "b"
=======
	o2.Message = NewTestId()
>>>>>>> 929caaff
	o2.RootId = o1.Id
	o2, err = ss.Post().Save(o2)
	require.NoError(t, err)

	o3 := &model.Post{}
	o3.ChannelId = o1.ChannelId
	o3.UserId = model.NewId()
<<<<<<< HEAD
	o3.Message = "zz" + model.NewId() + "b"
=======
	o3.Message = NewTestId()
>>>>>>> 929caaff
	o3.RootId = o1.Id
	o3, err = ss.Post().Save(o3)
	require.NoError(t, err)

	o4 := &model.Post{}
	o4.ChannelId = model.NewId()
	o4.UserId = model.NewId()
	o4.Message = NewTestId()
	o4, err = ss.Post().Save(o4)
	require.NoError(t, err)

	err = ss.Post().Delete(o1.Id, model.GetMillis(), "")
	require.NoError(t, err)

	_, err = ss.Post().Get(context.Background(), o1.Id, false, false, false, "")
	require.Error(t, err, "Deleted id should have failed")

	_, err = ss.Post().Get(context.Background(), o2.Id, false, false, false, "")
	require.Error(t, err, "Deleted id should have failed")

	_, err = ss.Post().Get(context.Background(), o3.Id, false, false, false, "")
	require.Error(t, err, "Deleted id should have failed")

	_, err = ss.Post().Get(context.Background(), o4.Id, false, false, false, "")
	require.NoError(t, err)
}

func testPostStorePermDelete1Level(t *testing.T, ss store.Store) {
	o1 := &model.Post{}
	o1.ChannelId = model.NewId()
	o1.UserId = model.NewId()
	o1.Message = NewTestId()
	o1, err := ss.Post().Save(o1)
	require.NoError(t, err)

	o2 := &model.Post{}
	o2.ChannelId = o1.ChannelId
	o2.UserId = model.NewId()
<<<<<<< HEAD
	o2.Message = "zz" + model.NewId() + "b"
=======
	o2.Message = NewTestId()
>>>>>>> 929caaff
	o2.RootId = o1.Id
	o2, err = ss.Post().Save(o2)
	require.NoError(t, err)

	o3 := &model.Post{}
	o3.ChannelId = model.NewId()
	o3.UserId = model.NewId()
	o3.Message = NewTestId()
	o3, err = ss.Post().Save(o3)
	require.NoError(t, err)

	err2 := ss.Post().PermanentDeleteByUser(o2.UserId)
	require.NoError(t, err2)

	_, err = ss.Post().Get(context.Background(), o1.Id, false, false, false, "")
	require.NoError(t, err, "Deleted id shouldn't have failed")

	_, err = ss.Post().Get(context.Background(), o2.Id, false, false, false, "")
	require.Error(t, err, "Deleted id should have failed")

	err = ss.Post().PermanentDeleteByChannel(o3.ChannelId)
	require.NoError(t, err)

	_, err = ss.Post().Get(context.Background(), o3.Id, false, false, false, "")
	require.Error(t, err, "Deleted id should have failed")
}

func testPostStorePermDelete1Level2(t *testing.T, ss store.Store) {
	o1 := &model.Post{}
	o1.ChannelId = model.NewId()
	o1.UserId = model.NewId()
	o1.Message = NewTestId()
	o1, err := ss.Post().Save(o1)
	require.NoError(t, err)

	o2 := &model.Post{}
	o2.ChannelId = o1.ChannelId
	o2.UserId = model.NewId()
<<<<<<< HEAD
	o2.Message = "zz" + model.NewId() + "b"
=======
	o2.Message = NewTestId()
>>>>>>> 929caaff
	o2.RootId = o1.Id
	o2, err = ss.Post().Save(o2)
	require.NoError(t, err)

	o3 := &model.Post{}
	o3.ChannelId = model.NewId()
	o3.UserId = model.NewId()
	o3.Message = NewTestId()
	o3, err = ss.Post().Save(o3)
	require.NoError(t, err)

	err2 := ss.Post().PermanentDeleteByUser(o1.UserId)
	require.NoError(t, err2)

	_, err = ss.Post().Get(context.Background(), o1.Id, false, false, false, "")
	require.Error(t, err, "Deleted id should have failed")

	_, err = ss.Post().Get(context.Background(), o2.Id, false, false, false, "")
	require.Error(t, err, "Deleted id should have failed")

	_, err = ss.Post().Get(context.Background(), o3.Id, false, false, false, "")
	require.NoError(t, err, "Deleted id should have failed")
}

func testPostStoreGetWithChildren(t *testing.T, ss store.Store) {
	o1 := &model.Post{}
	o1.ChannelId = model.NewId()
	o1.UserId = model.NewId()
	o1.Message = NewTestId()
	o1, err := ss.Post().Save(o1)
	require.NoError(t, err)

	o2 := &model.Post{}
	o2.ChannelId = o1.ChannelId
	o2.UserId = model.NewId()
<<<<<<< HEAD
	o2.Message = "zz" + model.NewId() + "b"
=======
	o2.Message = NewTestId()
>>>>>>> 929caaff
	o2.RootId = o1.Id
	o2, err = ss.Post().Save(o2)
	require.NoError(t, err)

	o3 := &model.Post{}
	o3.ChannelId = o1.ChannelId
	o3.UserId = model.NewId()
<<<<<<< HEAD
	o3.Message = "zz" + model.NewId() + "b"
=======
	o3.Message = NewTestId()
>>>>>>> 929caaff
	o3.RootId = o1.Id
	o3, err = ss.Post().Save(o3)
	require.NoError(t, err)

	pl, err := ss.Post().Get(context.Background(), o1.Id, false, false, false, "")
	require.NoError(t, err)

	require.Len(t, pl.Posts, 3, "invalid returned post")

	dErr := ss.Post().Delete(o3.Id, model.GetMillis(), "")
	require.NoError(t, dErr)

	pl, err = ss.Post().Get(context.Background(), o1.Id, false, false, false, "")
	require.NoError(t, err)

	require.Len(t, pl.Posts, 2, "invalid returned post")

	dErr = ss.Post().Delete(o2.Id, model.GetMillis(), "")
	require.NoError(t, dErr)

	pl, err = ss.Post().Get(context.Background(), o1.Id, false, false, false, "")
	require.NoError(t, err)

	require.Len(t, pl.Posts, 1, "invalid returned post")
}

func testPostStoreGetPostsWithDetails(t *testing.T, ss store.Store) {
	o1 := &model.Post{}
	o1.ChannelId = model.NewId()
	o1.UserId = model.NewId()
	o1.Message = NewTestId()
	o1, err := ss.Post().Save(o1)
	require.NoError(t, err)
	time.Sleep(2 * time.Millisecond)

	o2 := &model.Post{}
	o2.ChannelId = o1.ChannelId
	o2.UserId = model.NewId()
<<<<<<< HEAD
	o2.Message = "zz" + model.NewId() + "b"
=======
	o2.Message = NewTestId()
>>>>>>> 929caaff
	o2.RootId = o1.Id
	_, err = ss.Post().Save(o2)
	require.NoError(t, err)
	time.Sleep(2 * time.Millisecond)

	o2a := &model.Post{}
	o2a.ChannelId = o1.ChannelId
	o2a.UserId = model.NewId()
<<<<<<< HEAD
	o2a.Message = "zz" + model.NewId() + "b"
=======
	o2a.Message = NewTestId()
>>>>>>> 929caaff
	o2a.RootId = o1.Id
	o2a, err = ss.Post().Save(o2a)
	require.NoError(t, err)
	time.Sleep(2 * time.Millisecond)

	o3 := &model.Post{}
	o3.ChannelId = o1.ChannelId
	o3.UserId = model.NewId()
<<<<<<< HEAD
	o3.Message = "zz" + model.NewId() + "b"
=======
	o3.Message = NewTestId()
>>>>>>> 929caaff
	o3.RootId = o1.Id
	o3, err = ss.Post().Save(o3)
	require.NoError(t, err)
	time.Sleep(2 * time.Millisecond)

	o4 := &model.Post{}
	o4.ChannelId = o1.ChannelId
	o4.UserId = model.NewId()
	o4.Message = NewTestId()
	o4, err = ss.Post().Save(o4)
	require.NoError(t, err)
	time.Sleep(2 * time.Millisecond)

	o5 := &model.Post{}
	o5.ChannelId = o1.ChannelId
	o5.UserId = model.NewId()
<<<<<<< HEAD
	o5.Message = "zz" + model.NewId() + "b"
=======
	o5.Message = NewTestId()
>>>>>>> 929caaff
	o5.RootId = o4.Id
	o5, err = ss.Post().Save(o5)
	require.NoError(t, err)

	r1, err := ss.Post().GetPosts(model.GetPostsOptions{ChannelId: o1.ChannelId, Page: 0, PerPage: 4}, false)
	require.NoError(t, err)

	require.Equal(t, r1.Order[0], o5.Id, "invalid order")
	require.Equal(t, r1.Order[1], o4.Id, "invalid order")
	require.Equal(t, r1.Order[2], o3.Id, "invalid order")
	require.Equal(t, r1.Order[3], o2a.Id, "invalid order")

	//the last 4, + o1 (o2a and o3's parent) + o2 (in same thread as o2a and o3)
	require.Len(t, r1.Posts, 6, "wrong size")

	require.Equal(t, r1.Posts[o1.Id].Message, o1.Message, "Missing parent")

	r2, err := ss.Post().GetPosts(model.GetPostsOptions{ChannelId: o1.ChannelId, Page: 0, PerPage: 4}, false)
	require.NoError(t, err)

	require.Equal(t, r2.Order[0], o5.Id, "invalid order")
	require.Equal(t, r2.Order[1], o4.Id, "invalid order")
	require.Equal(t, r2.Order[2], o3.Id, "invalid order")
	require.Equal(t, r2.Order[3], o2a.Id, "invalid order")

	//the last 4, + o1 (o2a and o3's parent) + o2 (in same thread as o2a and o3)
	require.Len(t, r2.Posts, 6, "wrong size")

	require.Equal(t, r2.Posts[o1.Id].Message, o1.Message, "Missing parent")

	// Run once to fill cache
	_, err = ss.Post().GetPosts(model.GetPostsOptions{ChannelId: o1.ChannelId, Page: 0, PerPage: 30}, false)
	require.NoError(t, err)

	o6 := &model.Post{}
	o6.ChannelId = o1.ChannelId
	o6.UserId = model.NewId()
	o6.Message = NewTestId()
	_, err = ss.Post().Save(o6)
	require.NoError(t, err)

	r3, err := ss.Post().GetPosts(model.GetPostsOptions{ChannelId: o1.ChannelId, Page: 0, PerPage: 30}, false)
	require.NoError(t, err)
	assert.Equal(t, 7, len(r3.Order))
}

func testPostStoreGetPostsBeforeAfter(t *testing.T, ss store.Store) {
	t.Run("without threads", func(t *testing.T) {
		channelId := model.NewId()
		userId := model.NewId()

		var posts []*model.Post
		for i := 0; i < 10; i++ {
			post, err := ss.Post().Save(&model.Post{
				ChannelId: channelId,
				UserId:    userId,
				Message:   "message",
			})
			require.NoError(t, err)

			posts = append(posts, post)

			time.Sleep(time.Millisecond)
		}

		t.Run("should return error if negative Page/PerPage options are passed", func(t *testing.T) {
			postList, err := ss.Post().GetPostsAfter(model.GetPostsOptions{ChannelId: channelId, PostId: posts[0].Id, Page: 0, PerPage: -1})
			assert.Nil(t, postList)
			assert.Error(t, err)
			assert.IsType(t, &store.ErrInvalidInput{}, err)

			postList, err = ss.Post().GetPostsAfter(model.GetPostsOptions{ChannelId: channelId, PostId: posts[0].Id, Page: -1, PerPage: 10})
			assert.Nil(t, postList)
			assert.Error(t, err)
			assert.IsType(t, &store.ErrInvalidInput{}, err)
		})

		t.Run("should not return anything before the first post", func(t *testing.T) {
			postList, err := ss.Post().GetPostsBefore(model.GetPostsOptions{ChannelId: channelId, PostId: posts[0].Id, Page: 0, PerPage: 10})
			assert.NoError(t, err)

			assert.Equal(t, []string{}, postList.Order)
			assert.Equal(t, map[string]*model.Post{}, postList.Posts)
		})

		t.Run("should return posts before a post", func(t *testing.T) {
			postList, err := ss.Post().GetPostsBefore(model.GetPostsOptions{ChannelId: channelId, PostId: posts[5].Id, Page: 0, PerPage: 10})
			assert.NoError(t, err)

			assert.Equal(t, []string{posts[4].Id, posts[3].Id, posts[2].Id, posts[1].Id, posts[0].Id}, postList.Order)
			assert.Equal(t, map[string]*model.Post{
				posts[0].Id: posts[0],
				posts[1].Id: posts[1],
				posts[2].Id: posts[2],
				posts[3].Id: posts[3],
				posts[4].Id: posts[4],
			}, postList.Posts)
		})

		t.Run("should limit posts before", func(t *testing.T) {
			postList, err := ss.Post().GetPostsBefore(model.GetPostsOptions{ChannelId: channelId, PostId: posts[5].Id, PerPage: 2})
			assert.NoError(t, err)

			assert.Equal(t, []string{posts[4].Id, posts[3].Id}, postList.Order)
			assert.Equal(t, map[string]*model.Post{
				posts[3].Id: posts[3],
				posts[4].Id: posts[4],
			}, postList.Posts)
		})

		t.Run("should not return anything after the last post", func(t *testing.T) {
			postList, err := ss.Post().GetPostsAfter(model.GetPostsOptions{ChannelId: channelId, PostId: posts[len(posts)-1].Id, PerPage: 10})
			assert.NoError(t, err)

			assert.Equal(t, []string{}, postList.Order)
			assert.Equal(t, map[string]*model.Post{}, postList.Posts)
		})

		t.Run("should return posts after a post", func(t *testing.T) {
			postList, err := ss.Post().GetPostsAfter(model.GetPostsOptions{ChannelId: channelId, PostId: posts[5].Id, PerPage: 10})
			assert.NoError(t, err)

			assert.Equal(t, []string{posts[9].Id, posts[8].Id, posts[7].Id, posts[6].Id}, postList.Order)
			assert.Equal(t, map[string]*model.Post{
				posts[6].Id: posts[6],
				posts[7].Id: posts[7],
				posts[8].Id: posts[8],
				posts[9].Id: posts[9],
			}, postList.Posts)
		})

		t.Run("should limit posts after", func(t *testing.T) {
			postList, err := ss.Post().GetPostsAfter(model.GetPostsOptions{ChannelId: channelId, PostId: posts[5].Id, PerPage: 2})
			assert.NoError(t, err)

			assert.Equal(t, []string{posts[7].Id, posts[6].Id}, postList.Order)
			assert.Equal(t, map[string]*model.Post{
				posts[6].Id: posts[6],
				posts[7].Id: posts[7],
			}, postList.Posts)
		})
	})
	t.Run("with threads", func(t *testing.T) {
		channelId := model.NewId()
		userId := model.NewId()

		// This creates a series of posts that looks like:
		// post1
		// post2
		// post3 (in response to post1)
		// post4 (in response to post2)
		// post5
		// post6 (in response to post2)

		post1, err := ss.Post().Save(&model.Post{
			ChannelId: channelId,
			UserId:    userId,
			Message:   "message",
		})
		post1.ReplyCount = 1
		require.NoError(t, err)
		time.Sleep(time.Millisecond)

		post2, err := ss.Post().Save(&model.Post{
			ChannelId: channelId,
			UserId:    userId,
			Message:   "message",
		})
		require.NoError(t, err)
		post2.ReplyCount = 2
		time.Sleep(time.Millisecond)

		post3, err := ss.Post().Save(&model.Post{
			ChannelId: channelId,
			UserId:    userId,
			RootId:    post1.Id,
			Message:   "message",
		})
		require.NoError(t, err)
		post3.ReplyCount = 1
		time.Sleep(time.Millisecond)

		post4, err := ss.Post().Save(&model.Post{
			ChannelId: channelId,
			UserId:    userId,
			RootId:    post2.Id,
			Message:   "message",
		})
		require.NoError(t, err)
		post4.ReplyCount = 2
		time.Sleep(time.Millisecond)

		post5, err := ss.Post().Save(&model.Post{
			ChannelId: channelId,
			UserId:    userId,
			Message:   "message",
		})
		require.NoError(t, err)
		time.Sleep(time.Millisecond)

		post6, err := ss.Post().Save(&model.Post{
			ChannelId: channelId,
			UserId:    userId,
			RootId:    post2.Id,
			Message:   "message",
		})
		post6.ReplyCount = 2
		require.NoError(t, err)

		// Adding a post to a thread changes the UpdateAt timestamp of the parent post
		post1.UpdateAt = post3.UpdateAt
		post2.UpdateAt = post6.UpdateAt

		t.Run("should return each post and thread before a post", func(t *testing.T) {
			postList, err := ss.Post().GetPostsBefore(model.GetPostsOptions{ChannelId: channelId, PostId: post4.Id, PerPage: 2})
			assert.NoError(t, err)

			assert.Equal(t, []string{post3.Id, post2.Id}, postList.Order)
			assert.Equal(t, map[string]*model.Post{
				post1.Id: post1,
				post2.Id: post2,
				post3.Id: post3,
				post4.Id: post4,
				post6.Id: post6,
			}, postList.Posts)
		})

		t.Run("should return each post and the root of each thread after a post", func(t *testing.T) {
			postList, err := ss.Post().GetPostsAfter(model.GetPostsOptions{ChannelId: channelId, PostId: post4.Id, PerPage: 2})
			assert.NoError(t, err)

			assert.Equal(t, []string{post6.Id, post5.Id}, postList.Order)
			assert.Equal(t, map[string]*model.Post{
				post2.Id: post2,
				post4.Id: post4,
				post5.Id: post5,
				post6.Id: post6,
			}, postList.Posts)
		})
	})
	t.Run("with threads (skipFetchThreads)", func(t *testing.T) {
		channelId := model.NewId()
		userId := model.NewId()

		// This creates a series of posts that looks like:
		// post1
		// post2
		// post3 (in response to post1)
		// post4 (in response to post2)
		// post5
		// post6 (in response to post2)

		post1, err := ss.Post().Save(&model.Post{
			ChannelId: channelId,
			UserId:    userId,
			Message:   "post1",
		})
		require.NoError(t, err)
		post1.ReplyCount = 1
		time.Sleep(time.Millisecond)

		post2, err := ss.Post().Save(&model.Post{
			ChannelId: channelId,
			UserId:    userId,
			Message:   "post2",
		})
		require.NoError(t, err)
		post2.ReplyCount = 2
		time.Sleep(time.Millisecond)

		post3, err := ss.Post().Save(&model.Post{
			ChannelId: channelId,
			UserId:    userId,
			RootId:    post1.Id,
			Message:   "post3",
		})
		require.NoError(t, err)
		post3.ReplyCount = 1
		time.Sleep(time.Millisecond)

		post4, err := ss.Post().Save(&model.Post{
			ChannelId: channelId,
			UserId:    userId,
			RootId:    post2.Id,
			Message:   "post4",
		})
		require.NoError(t, err)
		post4.ReplyCount = 2
		time.Sleep(time.Millisecond)

		post5, err := ss.Post().Save(&model.Post{
			ChannelId: channelId,
			UserId:    userId,
			Message:   "post5",
		})
		require.NoError(t, err)
		time.Sleep(time.Millisecond)

		post6, err := ss.Post().Save(&model.Post{
			ChannelId: channelId,
			UserId:    userId,
			RootId:    post2.Id,
			Message:   "post6",
		})
		post6.ReplyCount = 2
		require.NoError(t, err)

		// Adding a post to a thread changes the UpdateAt timestamp of the parent post
		post1.UpdateAt = post3.UpdateAt
		post2.UpdateAt = post6.UpdateAt

		t.Run("should return each post and thread before a post", func(t *testing.T) {
			postList, err := ss.Post().GetPostsBefore(model.GetPostsOptions{ChannelId: channelId, PostId: post4.Id, PerPage: 2, SkipFetchThreads: true})
			assert.NoError(t, err)

			assert.Equal(t, []string{post3.Id, post2.Id}, postList.Order)
			assert.Equal(t, map[string]*model.Post{
				post1.Id: post1,
				post2.Id: post2,
				post3.Id: post3,
			}, postList.Posts)
		})

		t.Run("should return each post and thread before a post with limit", func(t *testing.T) {
			postList, err := ss.Post().GetPostsBefore(model.GetPostsOptions{ChannelId: channelId, PostId: post4.Id, PerPage: 1, SkipFetchThreads: true})
			assert.NoError(t, err)

			assert.Equal(t, []string{post3.Id}, postList.Order)
			assert.Equal(t, map[string]*model.Post{
				post1.Id: post1,
				post3.Id: post3,
			}, postList.Posts)
		})

		t.Run("should return each post and the root of each thread after a post", func(t *testing.T) {
			postList, err := ss.Post().GetPostsAfter(model.GetPostsOptions{ChannelId: channelId, PostId: post4.Id, PerPage: 2, SkipFetchThreads: true})
			assert.NoError(t, err)

			assert.Equal(t, []string{post6.Id, post5.Id}, postList.Order)
			assert.Equal(t, map[string]*model.Post{
				post2.Id: post2,
				post5.Id: post5,
				post6.Id: post6,
			}, postList.Posts)
		})
	})
	t.Run("with threads (collapsedThreads)", func(t *testing.T) {
		channelId := model.NewId()
		userId := model.NewId()

		// This creates a series of posts that looks like:
		// post1
		// post2
		// post3 (in response to post1)
		// post4 (in response to post2)
		// post5
		// post6 (in response to post2)

		post1, err := ss.Post().Save(&model.Post{
			ChannelId: channelId,
			UserId:    userId,
			Message:   "post1",
		})
		require.NoError(t, err)
		post1.ReplyCount = 1
		time.Sleep(time.Millisecond)

		post2, err := ss.Post().Save(&model.Post{
			ChannelId: channelId,
			UserId:    userId,
			Message:   "post2",
		})
		require.NoError(t, err)
		post2.ReplyCount = 2
		time.Sleep(time.Millisecond)

		post3, err := ss.Post().Save(&model.Post{
			ChannelId: channelId,
			UserId:    userId,
			RootId:    post1.Id,
			Message:   "post3",
		})
		require.NoError(t, err)
		post3.ReplyCount = 1
		time.Sleep(time.Millisecond)

		post4, err := ss.Post().Save(&model.Post{
			ChannelId: channelId,
			UserId:    userId,
			RootId:    post2.Id,
			Message:   "post4",
		})
		require.NoError(t, err)
		post4.ReplyCount = 2
		time.Sleep(time.Millisecond)

		post5, err := ss.Post().Save(&model.Post{
			ChannelId: channelId,
			UserId:    userId,
			Message:   "post5",
		})
		require.NoError(t, err)
		time.Sleep(time.Millisecond)

		post6, err := ss.Post().Save(&model.Post{
			ChannelId: channelId,
			UserId:    userId,
			RootId:    post2.Id,
			Message:   "post6",
		})
		post6.ReplyCount = 2
		require.NoError(t, err)

		// Adding a post to a thread changes the UpdateAt timestamp of the parent post
		post1.UpdateAt = post3.UpdateAt
		post2.UpdateAt = post6.UpdateAt

		t.Run("should return each root post before a post", func(t *testing.T) {
			postList, err := ss.Post().GetPostsBefore(model.GetPostsOptions{ChannelId: channelId, PostId: post4.Id, PerPage: 2, CollapsedThreads: true})
			assert.NoError(t, err)

			assert.Equal(t, []string{post2.Id, post1.Id}, postList.Order)
		})

		t.Run("should return each root post before a post with limit", func(t *testing.T) {
			postList, err := ss.Post().GetPostsBefore(model.GetPostsOptions{ChannelId: channelId, PostId: post4.Id, PerPage: 1, CollapsedThreads: true})
			assert.NoError(t, err)

			assert.Equal(t, []string{post2.Id}, postList.Order)
		})

		t.Run("should return each root after a post", func(t *testing.T) {
			postList, err := ss.Post().GetPostsAfter(model.GetPostsOptions{ChannelId: channelId, PostId: post4.Id, PerPage: 2, CollapsedThreads: true})
			require.NoError(t, err)

			assert.Equal(t, []string{post5.Id}, postList.Order)
		})
	})
}

func testPostStoreGetPostsSince(t *testing.T, ss store.Store) {
	t.Run("should return posts created after the given time", func(t *testing.T) {
		channelId := model.NewId()
		userId := model.NewId()

		post1, err := ss.Post().Save(&model.Post{
			ChannelId: channelId,
			UserId:    userId,
			Message:   "message",
		})
		require.NoError(t, err)
		time.Sleep(time.Millisecond)

		_, err = ss.Post().Save(&model.Post{
			ChannelId: channelId,
			UserId:    userId,
			Message:   "message",
		})
		require.NoError(t, err)
		time.Sleep(time.Millisecond)

		post3, err := ss.Post().Save(&model.Post{
			ChannelId: channelId,
			UserId:    userId,
			Message:   "message",
		})
		require.NoError(t, err)
		time.Sleep(time.Millisecond)

		post4, err := ss.Post().Save(&model.Post{
			ChannelId: channelId,
			UserId:    userId,
			Message:   "message",
		})
		require.NoError(t, err)
		time.Sleep(time.Millisecond)

		post5, err := ss.Post().Save(&model.Post{
			ChannelId: channelId,
			UserId:    userId,
			Message:   "message",
			RootId:    post3.Id,
		})
		require.NoError(t, err)
		time.Sleep(time.Millisecond)

		post6, err := ss.Post().Save(&model.Post{
			ChannelId: channelId,
			UserId:    userId,
			Message:   "message",
			RootId:    post1.Id,
		})
		require.NoError(t, err)
		time.Sleep(time.Millisecond)

		postList, err := ss.Post().GetPostsSince(model.GetPostsSinceOptions{ChannelId: channelId, Time: post3.CreateAt}, false)
		require.NoError(t, err)

		assert.Equal(t, []string{
			post6.Id,
			post5.Id,
			post4.Id,
			post3.Id,
			post1.Id,
		}, postList.Order)

		assert.Len(t, postList.Posts, 5)
		assert.NotNil(t, postList.Posts[post1.Id], "should return the parent post")
		assert.NotNil(t, postList.Posts[post3.Id])
		assert.NotNil(t, postList.Posts[post4.Id])
		assert.NotNil(t, postList.Posts[post5.Id])
		assert.NotNil(t, postList.Posts[post6.Id])
	})

	t.Run("should return empty list when nothing has changed", func(t *testing.T) {
		channelId := model.NewId()
		userId := model.NewId()

		post1, err := ss.Post().Save(&model.Post{
			ChannelId: channelId,
			UserId:    userId,
			Message:   "message",
		})
		require.NoError(t, err)
		time.Sleep(time.Millisecond)

		postList, err := ss.Post().GetPostsSince(model.GetPostsSinceOptions{ChannelId: channelId, Time: post1.CreateAt}, false)
		assert.NoError(t, err)

		assert.Equal(t, []string{}, postList.Order)
		assert.Empty(t, postList.Posts)
	})

	t.Run("should not cache a timestamp of 0 when nothing has changed", func(t *testing.T) {
		ss.Post().ClearCaches()

		channelId := model.NewId()
		userId := model.NewId()

		post1, err := ss.Post().Save(&model.Post{
			ChannelId: channelId,
			UserId:    userId,
			Message:   "message",
		})
		require.NoError(t, err)
		time.Sleep(time.Millisecond)

		// Make a request that returns no results
		postList, err := ss.Post().GetPostsSince(model.GetPostsSinceOptions{ChannelId: channelId, Time: post1.CreateAt}, true)
		require.NoError(t, err)
		require.Equal(t, model.NewPostList(), postList)

		// And then ensure that it doesn't cause future requests to also return no results
		postList, err = ss.Post().GetPostsSince(model.GetPostsSinceOptions{ChannelId: channelId, Time: post1.CreateAt - 1}, true)
		require.NoError(t, err)

		assert.Equal(t, []string{post1.Id}, postList.Order)

		assert.Len(t, postList.Posts, 1)
		assert.NotNil(t, postList.Posts[post1.Id])
	})
}

func testPostStoreGetPosts(t *testing.T, ss store.Store) {
	channelId := model.NewId()
	userId := model.NewId()

	post1, err := ss.Post().Save(&model.Post{
		ChannelId: channelId,
		UserId:    userId,
		Message:   "message",
	})
	require.NoError(t, err)
	time.Sleep(time.Millisecond)

	post2, err := ss.Post().Save(&model.Post{
		ChannelId: channelId,
		UserId:    userId,
		Message:   "message",
	})
	require.NoError(t, err)
	time.Sleep(time.Millisecond)

	post3, err := ss.Post().Save(&model.Post{
		ChannelId: channelId,
		UserId:    userId,
		Message:   "message",
	})
	require.NoError(t, err)
	time.Sleep(time.Millisecond)

	post4, err := ss.Post().Save(&model.Post{
		ChannelId: channelId,
		UserId:    userId,
		Message:   "message",
	})
	require.NoError(t, err)
	time.Sleep(time.Millisecond)

	post5, err := ss.Post().Save(&model.Post{
		ChannelId: channelId,
		UserId:    userId,
		Message:   "message",
		RootId:    post3.Id,
	})
	require.NoError(t, err)
	time.Sleep(time.Millisecond)

	post6, err := ss.Post().Save(&model.Post{
		ChannelId: channelId,
		UserId:    userId,
		Message:   "message",
		RootId:    post1.Id,
	})
	require.NoError(t, err)

	t.Run("should return the last posts created in a channel", func(t *testing.T) {
		postList, err := ss.Post().GetPosts(model.GetPostsOptions{ChannelId: channelId, Page: 0, PerPage: 30, SkipFetchThreads: false}, false)
		assert.NoError(t, err)

		assert.Equal(t, []string{
			post6.Id,
			post5.Id,
			post4.Id,
			post3.Id,
			post2.Id,
			post1.Id,
		}, postList.Order)

		assert.Len(t, postList.Posts, 6)
		assert.NotNil(t, postList.Posts[post1.Id])
		assert.NotNil(t, postList.Posts[post2.Id])
		assert.NotNil(t, postList.Posts[post3.Id])
		assert.NotNil(t, postList.Posts[post4.Id])
		assert.NotNil(t, postList.Posts[post5.Id])
		assert.NotNil(t, postList.Posts[post6.Id])
	})

	t.Run("should return the last posts created in a channel and the threads and the reply count must be 0", func(t *testing.T) {
		postList, err := ss.Post().GetPosts(model.GetPostsOptions{ChannelId: channelId, Page: 0, PerPage: 2, SkipFetchThreads: false}, false)
		assert.NoError(t, err)

		assert.Equal(t, []string{
			post6.Id,
			post5.Id,
		}, postList.Order)

		assert.Len(t, postList.Posts, 4)
		require.NotNil(t, postList.Posts[post1.Id])
		require.NotNil(t, postList.Posts[post3.Id])
		require.NotNil(t, postList.Posts[post5.Id])
		require.NotNil(t, postList.Posts[post6.Id])
		assert.Equal(t, int64(0), postList.Posts[post1.Id].ReplyCount)
		assert.Equal(t, int64(0), postList.Posts[post3.Id].ReplyCount)
		assert.Equal(t, int64(0), postList.Posts[post5.Id].ReplyCount)
		assert.Equal(t, int64(0), postList.Posts[post6.Id].ReplyCount)
	})

	t.Run("should return the last posts created in a channel without the threads and the reply count must be correct", func(t *testing.T) {
		postList, err := ss.Post().GetPosts(model.GetPostsOptions{ChannelId: channelId, Page: 0, PerPage: 2, SkipFetchThreads: true}, false)
		require.NoError(t, err)

		assert.Equal(t, []string{
			post6.Id,
			post5.Id,
		}, postList.Order)

		assert.Len(t, postList.Posts, 4)
		assert.NotNil(t, postList.Posts[post5.Id])
		assert.NotNil(t, postList.Posts[post6.Id])
		assert.Equal(t, int64(1), postList.Posts[post5.Id].ReplyCount)
		assert.Equal(t, int64(1), postList.Posts[post6.Id].ReplyCount)
	})
}

func testPostStoreGetPostBeforeAfter(t *testing.T, ss store.Store) {
	channelId := model.NewId()

	o0 := &model.Post{}
	o0.ChannelId = channelId
	o0.UserId = model.NewId()
	o0.Message = NewTestId()
	_, err := ss.Post().Save(o0)
	require.NoError(t, err)
	time.Sleep(2 * time.Millisecond)

	o1 := &model.Post{}
	o1.ChannelId = channelId
	o1.Type = model.PostTypeJoinChannel
	o1.UserId = model.NewId()
	o1.Message = "system_join_channel message"
	_, err = ss.Post().Save(o1)
	require.NoError(t, err)
	time.Sleep(2 * time.Millisecond)

	o0a := &model.Post{}
	o0a.ChannelId = channelId
	o0a.UserId = model.NewId()
<<<<<<< HEAD
	o0a.Message = "zz" + model.NewId() + "b"
=======
	o0a.Message = NewTestId()
>>>>>>> 929caaff
	o0a.RootId = o1.Id
	_, err = ss.Post().Save(o0a)
	require.NoError(t, err)
	time.Sleep(2 * time.Millisecond)

	o0b := &model.Post{}
	o0b.ChannelId = channelId
	o0b.UserId = model.NewId()
	o0b.Message = "deleted message"
	o0b.RootId = o1.Id
	o0b.DeleteAt = 1
	_, err = ss.Post().Save(o0b)
	require.NoError(t, err)
	time.Sleep(2 * time.Millisecond)

	otherChannelPost := &model.Post{}
	otherChannelPost.ChannelId = model.NewId()
	otherChannelPost.UserId = model.NewId()
	otherChannelPost.Message = NewTestId()
	_, err = ss.Post().Save(otherChannelPost)
	require.NoError(t, err)
	time.Sleep(2 * time.Millisecond)

	o2 := &model.Post{}
	o2.ChannelId = channelId
	o2.UserId = model.NewId()
	o2.Message = NewTestId()
	_, err = ss.Post().Save(o2)
	require.NoError(t, err)
	time.Sleep(2 * time.Millisecond)

	o2a := &model.Post{}
	o2a.ChannelId = channelId
	o2a.UserId = model.NewId()
<<<<<<< HEAD
	o2a.Message = "zz" + model.NewId() + "b"
=======
	o2a.Message = NewTestId()
>>>>>>> 929caaff
	o2a.RootId = o2.Id
	_, err = ss.Post().Save(o2a)
	require.NoError(t, err)

	rPostId1, err := ss.Post().GetPostIdBeforeTime(channelId, o0a.CreateAt, false)
	require.Equal(t, rPostId1, o1.Id, "should return before post o1")
	require.NoError(t, err)

	rPostId1, err = ss.Post().GetPostIdAfterTime(channelId, o0b.CreateAt, false)
	require.Equal(t, rPostId1, o2.Id, "should return before post o2")
	require.NoError(t, err)

	rPost1, err := ss.Post().GetPostAfterTime(channelId, o0b.CreateAt, false)
	require.Equal(t, rPost1.Id, o2.Id, "should return before post o2")
	require.NoError(t, err)

	rPostId2, err := ss.Post().GetPostIdBeforeTime(channelId, o0.CreateAt, false)
	require.Empty(t, rPostId2, "should return no post")
	require.NoError(t, err)

	rPostId2, err = ss.Post().GetPostIdAfterTime(channelId, o0.CreateAt, false)
	require.Equal(t, rPostId2, o1.Id, "should return before post o1")
	require.NoError(t, err)

	rPost2, err := ss.Post().GetPostAfterTime(channelId, o0.CreateAt, false)
	require.Equal(t, rPost2.Id, o1.Id, "should return before post o1")
	require.NoError(t, err)

	rPostId3, err := ss.Post().GetPostIdBeforeTime(channelId, o2a.CreateAt, false)
	require.Equal(t, rPostId3, o2.Id, "should return before post o2")
	require.NoError(t, err)

	rPostId3, err = ss.Post().GetPostIdAfterTime(channelId, o2a.CreateAt, false)
	require.Empty(t, rPostId3, "should return no post")
	require.NoError(t, err)

	rPost3, err := ss.Post().GetPostAfterTime(channelId, o2a.CreateAt, false)
	require.Empty(t, rPost3, "should return no post")
	require.NoError(t, err)
}

func testUserCountsWithPostsByDay(t *testing.T, ss store.Store) {
	t1 := &model.Team{}
	t1.DisplayName = "DisplayName"
	t1.Name = NewTestId()
	t1.Email = MakeEmail()
	t1.Type = model.TeamOpen
	t1, err := ss.Team().Save(t1)
	require.NoError(t, err)

	c1 := &model.Channel{}
	c1.TeamId = t1.Id
	c1.DisplayName = "Channel2"
<<<<<<< HEAD
	c1.Name = "zz" + model.NewId() + "b"
=======
	c1.Name = NewTestId()
>>>>>>> 929caaff
	c1.Type = model.ChannelTypeOpen
	c1, nErr := ss.Channel().Save(c1, -1)
	require.NoError(t, nErr)

	o1 := &model.Post{}
	o1.ChannelId = c1.Id
	o1.UserId = model.NewId()
	o1.CreateAt = utils.MillisFromTime(utils.Yesterday())
	o1.Message = NewTestId()
	o1, nErr = ss.Post().Save(o1)
	require.NoError(t, nErr)

	o1a := &model.Post{}
	o1a.ChannelId = c1.Id
	o1a.UserId = model.NewId()
	o1a.CreateAt = o1.CreateAt
	o1a.Message = NewTestId()
	_, nErr = ss.Post().Save(o1a)
	require.NoError(t, nErr)

	o2 := &model.Post{}
	o2.ChannelId = c1.Id
	o2.UserId = model.NewId()
	o2.CreateAt = o1.CreateAt - (1000 * 60 * 60 * 24)
	o2.Message = NewTestId()
	o2, nErr = ss.Post().Save(o2)
	require.NoError(t, nErr)

	o2a := &model.Post{}
	o2a.ChannelId = c1.Id
	o2a.UserId = o2.UserId
	o2a.CreateAt = o1.CreateAt - (1000 * 60 * 60 * 24)
	o2a.Message = NewTestId()
	_, nErr = ss.Post().Save(o2a)
	require.NoError(t, nErr)

	r1, err := ss.Post().AnalyticsUserCountsWithPostsByDay(t1.Id)
	require.NoError(t, err)

	row1 := r1[0]
	require.Equal(t, float64(2), row1.Value, "wrong value")

	row2 := r1[1]
	require.Equal(t, float64(1), row2.Value, "wrong value")
}

func testPostCountsByDay(t *testing.T, ss store.Store) {
	t1 := &model.Team{}
	t1.DisplayName = "DisplayName"
	t1.Name = NewTestId()
	t1.Email = MakeEmail()
	t1.Type = model.TeamOpen
	t1, err := ss.Team().Save(t1)
	require.NoError(t, err)

	c1 := &model.Channel{}
	c1.TeamId = t1.Id
	c1.DisplayName = "Channel2"
<<<<<<< HEAD
	c1.Name = "zz" + model.NewId() + "b"
=======
	c1.Name = NewTestId()
>>>>>>> 929caaff
	c1.Type = model.ChannelTypeOpen
	c1, nErr := ss.Channel().Save(c1, -1)
	require.NoError(t, nErr)

	o1 := &model.Post{}
	o1.ChannelId = c1.Id
	o1.UserId = model.NewId()
	o1.CreateAt = utils.MillisFromTime(utils.Yesterday())
	o1.Message = NewTestId()
	o1.Hashtags = "hashtag"
	o1, nErr = ss.Post().Save(o1)
	require.NoError(t, nErr)

	o1a := &model.Post{}
	o1a.ChannelId = c1.Id
	o1a.UserId = model.NewId()
	o1a.CreateAt = o1.CreateAt
	o1a.Message = NewTestId()
	o1a.FileIds = []string{"fileId1"}
	_, nErr = ss.Post().Save(o1a)
	require.NoError(t, nErr)

	o2 := &model.Post{}
	o2.ChannelId = c1.Id
	o2.UserId = model.NewId()
	o2.CreateAt = o1.CreateAt - (1000 * 60 * 60 * 24 * 2)
	o2.Message = NewTestId()
	o2.Filenames = []string{"filename1"}
	o2, nErr = ss.Post().Save(o2)
	require.NoError(t, nErr)

	o2a := &model.Post{}
	o2a.ChannelId = c1.Id
	o2a.UserId = o2.UserId
	o2a.CreateAt = o1.CreateAt - (1000 * 60 * 60 * 24 * 2)
	o2a.Message = NewTestId()
	o2a.Hashtags = "hashtag"
	o2a.FileIds = []string{"fileId2"}
	_, nErr = ss.Post().Save(o2a)
	require.NoError(t, nErr)

	bot1 := &model.Bot{
		Username:    "username",
		Description: "a bot",
		OwnerId:     model.NewId(),
		UserId:      model.NewId(),
	}
	_, nErr = ss.Bot().Save(bot1)
	require.NoError(t, nErr)

	b1 := &model.Post{}
	b1.Message = "bot message one"
	b1.ChannelId = c1.Id
	b1.UserId = bot1.UserId
	b1.CreateAt = utils.MillisFromTime(utils.Yesterday())
	_, nErr = ss.Post().Save(b1)
	require.NoError(t, nErr)

	b1a := &model.Post{}
	b1a.Message = "bot message two"
	b1a.ChannelId = c1.Id
	b1a.UserId = bot1.UserId
	b1a.CreateAt = utils.MillisFromTime(utils.Yesterday()) - (1000 * 60 * 60 * 24 * 2)
	_, nErr = ss.Post().Save(b1a)
	require.NoError(t, nErr)

	time.Sleep(1 * time.Second)

	// summary of posts
	// yesterday - 2 non-bot user posts, 1 bot user post
	// 3 days ago - 2 non-bot user posts, 1 bot user post

	// last 31 days, all users (including bots)
	postCountsOptions := &model.AnalyticsPostCountsOptions{TeamId: t1.Id, BotsOnly: false, YesterdayOnly: false}
	r1, err := ss.Post().AnalyticsPostCountsByDay(postCountsOptions)
	require.NoError(t, err)
	assert.Equal(t, float64(3), r1[0].Value)
	assert.Equal(t, float64(3), r1[1].Value)

	// last 31 days, bots only
	postCountsOptions = &model.AnalyticsPostCountsOptions{TeamId: t1.Id, BotsOnly: true, YesterdayOnly: false}
	r1, err = ss.Post().AnalyticsPostCountsByDay(postCountsOptions)
	require.NoError(t, err)
	assert.Equal(t, float64(1), r1[0].Value)
	assert.Equal(t, float64(1), r1[1].Value)

	// yesterday only, all users (including bots)
	postCountsOptions = &model.AnalyticsPostCountsOptions{TeamId: t1.Id, BotsOnly: false, YesterdayOnly: true}
	r1, err = ss.Post().AnalyticsPostCountsByDay(postCountsOptions)
	require.NoError(t, err)
	assert.Equal(t, float64(3), r1[0].Value)

	// yesterday only, bots only
	postCountsOptions = &model.AnalyticsPostCountsOptions{TeamId: t1.Id, BotsOnly: true, YesterdayOnly: true}
	r1, err = ss.Post().AnalyticsPostCountsByDay(postCountsOptions)
	require.NoError(t, err)
	assert.Equal(t, float64(1), r1[0].Value)

	// total
	r2, err := ss.Post().AnalyticsPostCount(t1.Id, false, false)
	require.NoError(t, err)
	assert.Equal(t, int64(6), r2)

	// total across teams
	r2, err = ss.Post().AnalyticsPostCount("", false, false)
	require.NoError(t, err)
	assert.GreaterOrEqual(t, r2, int64(6))

	// total across teams with files
	r2, err = ss.Post().AnalyticsPostCount("", true, false)
	require.NoError(t, err)
	assert.GreaterOrEqual(t, r2, int64(3))

	// total across teams with hastags
	r2, err = ss.Post().AnalyticsPostCount("", false, true)
	require.NoError(t, err)
	assert.GreaterOrEqual(t, r2, int64(2))

	// total across teams with hastags and files
	r2, err = ss.Post().AnalyticsPostCount("", true, true)
	require.NoError(t, err)
	assert.GreaterOrEqual(t, r2, int64(1))
}

func testPostStoreGetFlaggedPostsForTeam(t *testing.T, ss store.Store, s SqlStore) {
	c1 := &model.Channel{}
	c1.TeamId = model.NewId()
	c1.DisplayName = "Channel1"
<<<<<<< HEAD
	c1.Name = "zz" + model.NewId() + "b"
=======
	c1.Name = NewTestId()
>>>>>>> 929caaff
	c1.Type = model.ChannelTypeOpen
	c1, err := ss.Channel().Save(c1, -1)
	require.NoError(t, err)

	o1 := &model.Post{}
	o1.ChannelId = c1.Id
	o1.UserId = model.NewId()
	o1.Message = NewTestId()
	o1, err = ss.Post().Save(o1)
	require.NoError(t, err)
	time.Sleep(2 * time.Millisecond)

	o2 := &model.Post{}
	o2.ChannelId = o1.ChannelId
	o2.UserId = model.NewId()
	o2.Message = NewTestId()
	o2, err = ss.Post().Save(o2)
	require.NoError(t, err)
	time.Sleep(2 * time.Millisecond)

	o3 := &model.Post{}
	o3.ChannelId = o1.ChannelId
	o3.UserId = model.NewId()
	o3.Message = NewTestId()
	o3.DeleteAt = 1
	o3, err = ss.Post().Save(o3)
	require.NoError(t, err)
	time.Sleep(2 * time.Millisecond)

	m0 := &model.ChannelMember{}
	m0.ChannelId = c1.Id
	m0.UserId = o1.UserId
	m0.NotifyProps = model.GetDefaultChannelNotifyProps()
	_, err = ss.Channel().SaveMember(m0)
	require.NoError(t, err)

	o4 := &model.Post{}
	o4.ChannelId = model.NewId()
	o4.UserId = model.NewId()
	o4.Message = NewTestId()
	o4, err = ss.Post().Save(o4)
	require.NoError(t, err)
	time.Sleep(2 * time.Millisecond)

	c2 := &model.Channel{}
	c2.DisplayName = "DMChannel1"
<<<<<<< HEAD
	c2.Name = "zz" + model.NewId() + "b"
=======
	c2.Name = NewTestId()
>>>>>>> 929caaff
	c2.Type = model.ChannelTypeDirect

	m1 := &model.ChannelMember{}
	m1.ChannelId = c2.Id
	m1.UserId = o1.UserId
	m1.NotifyProps = model.GetDefaultChannelNotifyProps()

	m2 := &model.ChannelMember{}
	m2.ChannelId = c2.Id
	m2.UserId = model.NewId()
	m2.NotifyProps = model.GetDefaultChannelNotifyProps()

	c2, err = ss.Channel().SaveDirectChannel(c2, m1, m2)
	require.NoError(t, err)

	o5 := &model.Post{}
	o5.ChannelId = c2.Id
	o5.UserId = m2.UserId
	o5.Message = NewTestId()
	o5, err = ss.Post().Save(o5)
	require.NoError(t, err)
	time.Sleep(2 * time.Millisecond)

	// Post on channel where user is not a member
	o6 := &model.Post{}
	o6.ChannelId = model.NewId()
	o6.UserId = m2.UserId
	o6.Message = NewTestId()
	o6, err = ss.Post().Save(o6)
	require.NoError(t, err)
	time.Sleep(2 * time.Millisecond)

	r1, err := ss.Post().GetFlaggedPosts(o1.ChannelId, 0, 2)
	require.NoError(t, err)

	require.Empty(t, r1.Order, "should be empty")

	preferences := model.Preferences{
		{
			UserId:   o1.UserId,
			Category: model.PreferenceCategoryFlaggedPost,
			Name:     o1.Id,
			Value:    "true",
		},
	}

	err = ss.Preference().Save(preferences)
	require.NoError(t, err)

	r2, err := ss.Post().GetFlaggedPostsForTeam(o1.UserId, c1.TeamId, 0, 2)
	require.NoError(t, err)
	require.Len(t, r2.Order, 1, "should have 1 post")

	preferences = model.Preferences{
		{
			UserId:   o1.UserId,
			Category: model.PreferenceCategoryFlaggedPost,
			Name:     o2.Id,
			Value:    "true",
		},
	}

	err = ss.Preference().Save(preferences)
	require.NoError(t, err)

	r3, err := ss.Post().GetFlaggedPostsForTeam(o1.UserId, c1.TeamId, 0, 1)
	require.NoError(t, err)
	require.Len(t, r3.Order, 1, "should have 1 post")

	r3, err = ss.Post().GetFlaggedPostsForTeam(o1.UserId, c1.TeamId, 1, 1)
	require.NoError(t, err)
	require.Len(t, r3.Order, 1, "should have 1 post")

	r3, err = ss.Post().GetFlaggedPostsForTeam(o1.UserId, c1.TeamId, 1000, 10)
	require.NoError(t, err)
	require.Empty(t, r3.Order, "should be empty")

	r4, err := ss.Post().GetFlaggedPostsForTeam(o1.UserId, c1.TeamId, 0, 2)
	require.NoError(t, err)
	require.Len(t, r4.Order, 2, "should have 2 posts")

	preferences = model.Preferences{
		{
			UserId:   o1.UserId,
			Category: model.PreferenceCategoryFlaggedPost,
			Name:     o3.Id,
			Value:    "true",
		},
	}

	err = ss.Preference().Save(preferences)
	require.NoError(t, err)

	r4, err = ss.Post().GetFlaggedPostsForTeam(o1.UserId, c1.TeamId, 0, 2)
	require.NoError(t, err)
	require.Len(t, r4.Order, 2, "should have 2 posts")

	preferences = model.Preferences{
		{
			UserId:   o1.UserId,
			Category: model.PreferenceCategoryFlaggedPost,
			Name:     o4.Id,
			Value:    "true",
		},
	}
	err = ss.Preference().Save(preferences)
	require.NoError(t, err)

	r4, err = ss.Post().GetFlaggedPostsForTeam(o1.UserId, c1.TeamId, 0, 2)
	require.NoError(t, err)
	require.Len(t, r4.Order, 2, "should have 2 posts")

	r4, err = ss.Post().GetFlaggedPostsForTeam(o1.UserId, model.NewId(), 0, 2)
	require.NoError(t, err)
	require.Empty(t, r4.Order, "should have 0 posts")

	preferences = model.Preferences{
		{
			UserId:   o1.UserId,
			Category: model.PreferenceCategoryFlaggedPost,
			Name:     o5.Id,
			Value:    "true",
		},
	}
	err = ss.Preference().Save(preferences)
<<<<<<< HEAD
=======
	require.NoError(t, err)

	r4, err = ss.Post().GetFlaggedPostsForTeam(o1.UserId, c1.TeamId, 0, 10)
	require.NoError(t, err)
	require.Len(t, r4.Order, 3, "should have 3 posts")

	preferences = model.Preferences{
		{
			UserId:   o1.UserId,
			Category: model.PreferenceCategoryFlaggedPost,
			Name:     o6.Id,
			Value:    "true",
		},
	}
	err = ss.Preference().Save(preferences)
>>>>>>> 929caaff
	require.NoError(t, err)

	r4, err = ss.Post().GetFlaggedPostsForTeam(o1.UserId, c1.TeamId, 0, 10)
	require.NoError(t, err)
	require.Len(t, r4.Order, 3, "should have 3 posts")

	// Manually truncate Channels table until testlib can handle cleanups
	s.GetMaster().Exec("TRUNCATE Channels")
}

func testPostStoreGetFlaggedPosts(t *testing.T, ss store.Store) {
	c1 := &model.Channel{}
	c1.TeamId = model.NewId()
	c1.DisplayName = "Channel1"
	c1.Name = NewTestId()
	c1.Type = model.ChannelTypeOpen
	c1, err := ss.Channel().Save(c1, -1)
	require.NoError(t, err)

	o1 := &model.Post{}
	o1.ChannelId = c1.Id
	o1.UserId = model.NewId()
	o1.Message = NewTestId()
	o1, err = ss.Post().Save(o1)
	require.NoError(t, err)
	time.Sleep(2 * time.Millisecond)

	o2 := &model.Post{}
	o2.ChannelId = o1.ChannelId
	o2.UserId = model.NewId()
	o2.Message = NewTestId()
	o2, err = ss.Post().Save(o2)
	require.NoError(t, err)
	time.Sleep(2 * time.Millisecond)

	o3 := &model.Post{}
	o3.ChannelId = o1.ChannelId
	o3.UserId = model.NewId()
	o3.Message = NewTestId()
	o3.DeleteAt = 1
	o3, err = ss.Post().Save(o3)
	require.NoError(t, err)
	time.Sleep(2 * time.Millisecond)

	// Post on channel where user is not a member
	o4 := &model.Post{}
	o4.ChannelId = model.NewId()
	o4.UserId = model.NewId()
	o4.Message = NewTestId()
	o4, err = ss.Post().Save(o4)
	require.NoError(t, err)
	time.Sleep(2 * time.Millisecond)

	m0 := &model.ChannelMember{}
	m0.ChannelId = o1.ChannelId
	m0.UserId = o1.UserId
	m0.NotifyProps = model.GetDefaultChannelNotifyProps()
	_, err = ss.Channel().SaveMember(m0)
	require.NoError(t, err)

	r1, err := ss.Post().GetFlaggedPosts(o1.UserId, 0, 2)
	require.NoError(t, err)
	require.Empty(t, r1.Order, "should be empty")

	preferences := model.Preferences{
		{
			UserId:   o1.UserId,
			Category: model.PreferenceCategoryFlaggedPost,
			Name:     o1.Id,
			Value:    "true",
		},
	}

	nErr := ss.Preference().Save(preferences)
	require.NoError(t, nErr)

	r2, err := ss.Post().GetFlaggedPosts(o1.UserId, 0, 2)
	require.NoError(t, err)
	require.Len(t, r2.Order, 1, "should have 1 post")

	preferences = model.Preferences{
		{
			UserId:   o1.UserId,
			Category: model.PreferenceCategoryFlaggedPost,
			Name:     o2.Id,
			Value:    "true",
		},
	}

	nErr = ss.Preference().Save(preferences)
	require.NoError(t, nErr)

	r3, err := ss.Post().GetFlaggedPosts(o1.UserId, 0, 1)
	require.NoError(t, err)
	require.Len(t, r3.Order, 1, "should have 1 post")

	r3, err = ss.Post().GetFlaggedPosts(o1.UserId, 1, 1)
	require.NoError(t, err)
	require.Len(t, r3.Order, 1, "should have 1 post")

	r3, err = ss.Post().GetFlaggedPosts(o1.UserId, 1000, 10)
	require.NoError(t, err)
	require.Empty(t, r3.Order, "should be empty")

	r4, err := ss.Post().GetFlaggedPosts(o1.UserId, 0, 2)
	require.NoError(t, err)
	require.Len(t, r4.Order, 2, "should have 2 posts")

	preferences = model.Preferences{
		{
			UserId:   o1.UserId,
			Category: model.PreferenceCategoryFlaggedPost,
			Name:     o3.Id,
			Value:    "true",
		},
	}

	nErr = ss.Preference().Save(preferences)
<<<<<<< HEAD
=======
	require.NoError(t, nErr)

	r4, err = ss.Post().GetFlaggedPosts(o1.UserId, 0, 2)
	require.NoError(t, err)
	require.Len(t, r4.Order, 2, "should have 2 posts")

	preferences = model.Preferences{
		{
			UserId:   o1.UserId,
			Category: model.PreferenceCategoryFlaggedPost,
			Name:     o4.Id,
			Value:    "true",
		},
	}

	nErr = ss.Preference().Save(preferences)
>>>>>>> 929caaff
	require.NoError(t, nErr)

	r4, err = ss.Post().GetFlaggedPosts(o1.UserId, 0, 2)
	require.NoError(t, err)
	require.Len(t, r4.Order, 2, "should have 2 posts")
}

func testPostStoreGetFlaggedPostsForChannel(t *testing.T, ss store.Store) {
	c1 := &model.Channel{}
	c1.TeamId = model.NewId()
	c1.DisplayName = "Channel1"
	c1.Name = NewTestId()
	c1.Type = model.ChannelTypeOpen
	c1, err := ss.Channel().Save(c1, -1)
	require.NoError(t, err)

	c2 := &model.Channel{}
	c2.TeamId = model.NewId()
	c2.DisplayName = "Channel2"
	c2.Name = NewTestId()
	c2.Type = model.ChannelTypeOpen
	c2, err = ss.Channel().Save(c2, -1)
	require.NoError(t, err)

	o1 := &model.Post{}
	o1.ChannelId = c1.Id
	o1.UserId = model.NewId()
	o1.Message = NewTestId()
	o1, err = ss.Post().Save(o1)
	require.NoError(t, err)
	time.Sleep(2 * time.Millisecond)

	o2 := &model.Post{}
	o2.ChannelId = o1.ChannelId
	o2.UserId = model.NewId()
	o2.Message = NewTestId()
	o2, err = ss.Post().Save(o2)
	require.NoError(t, err)
	time.Sleep(2 * time.Millisecond)

	// deleted post
	o3 := &model.Post{}
	o3.ChannelId = model.NewId()
	o3.UserId = o1.ChannelId
	o3.Message = NewTestId()
	o3.DeleteAt = 1
	o3, err = ss.Post().Save(o3)
	require.NoError(t, err)
	time.Sleep(2 * time.Millisecond)

	o4 := &model.Post{}
	o4.ChannelId = c2.Id
	o4.UserId = model.NewId()
	o4.Message = NewTestId()
	o4, err = ss.Post().Save(o4)
	require.NoError(t, err)
	time.Sleep(2 * time.Millisecond)

	// Post on channel where user is not a member
	o5 := &model.Post{}
	o5.ChannelId = model.NewId()
	o5.UserId = model.NewId()
	o5.Message = NewTestId()
	o5, err = ss.Post().Save(o5)
	require.NoError(t, err)
	time.Sleep(2 * time.Millisecond)

	m1 := &model.ChannelMember{}
	m1.ChannelId = o1.ChannelId
	m1.UserId = o1.UserId
	m1.NotifyProps = model.GetDefaultChannelNotifyProps()
	_, err = ss.Channel().SaveMember(m1)
	require.NoError(t, err)

	m2 := &model.ChannelMember{}
	m2.ChannelId = o4.ChannelId
	m2.UserId = o1.UserId
	m2.NotifyProps = model.GetDefaultChannelNotifyProps()
	_, err = ss.Channel().SaveMember(m2)
	require.NoError(t, err)

	r, err := ss.Post().GetFlaggedPostsForChannel(o1.UserId, o1.ChannelId, 0, 10)
	require.NoError(t, err)
	require.Empty(t, r.Order, "should be empty")

	preference := model.Preference{
		UserId:   o1.UserId,
		Category: model.PreferenceCategoryFlaggedPost,
		Name:     o1.Id,
		Value:    "true",
	}

	nErr := ss.Preference().Save(model.Preferences{preference})
	require.NoError(t, nErr)

	r, err = ss.Post().GetFlaggedPostsForChannel(o1.UserId, o1.ChannelId, 0, 10)
	require.NoError(t, err)
	require.Len(t, r.Order, 1, "should have 1 post")

	preference.Name = o2.Id
	nErr = ss.Preference().Save(model.Preferences{preference})
	require.NoError(t, nErr)

	preference.Name = o3.Id
	nErr = ss.Preference().Save(model.Preferences{preference})
	require.NoError(t, nErr)

	r, err = ss.Post().GetFlaggedPostsForChannel(o1.UserId, o1.ChannelId, 0, 1)
	require.NoError(t, err)
	require.Len(t, r.Order, 1, "should have 1 post")

	r, err = ss.Post().GetFlaggedPostsForChannel(o1.UserId, o1.ChannelId, 1, 1)
	require.NoError(t, err)
	require.Len(t, r.Order, 1, "should have 1 post")

	r, err = ss.Post().GetFlaggedPostsForChannel(o1.UserId, o1.ChannelId, 1000, 10)
	require.NoError(t, err)
	require.Empty(t, r.Order, "should be empty")

	r, err = ss.Post().GetFlaggedPostsForChannel(o1.UserId, o1.ChannelId, 0, 10)
	require.NoError(t, err)
	require.Len(t, r.Order, 2, "should have 2 posts")

	preference.Name = o4.Id
	nErr = ss.Preference().Save(model.Preferences{preference})
	require.NoError(t, nErr)

	r, err = ss.Post().GetFlaggedPostsForChannel(o1.UserId, o4.ChannelId, 0, 10)
	require.NoError(t, err)
	require.Len(t, r.Order, 1, "should have 1 posts")

	preference.Name = o5.Id
	nErr = ss.Preference().Save(model.Preferences{preference})
	require.NoError(t, nErr)

	r, err = ss.Post().GetFlaggedPostsForChannel(o1.UserId, o5.ChannelId, 0, 10)
	require.NoError(t, err)
	require.Len(t, r.Order, 0, "should have 0 posts")
}

func testPostStoreGetPostsCreatedAt(t *testing.T, ss store.Store) {
	createTime := model.GetMillis() + 1

	o0 := &model.Post{}
	o0.ChannelId = model.NewId()
	o0.UserId = model.NewId()
	o0.Message = NewTestId()
	o0.CreateAt = createTime
	o0, err := ss.Post().Save(o0)
	require.NoError(t, err)

	o1 := &model.Post{}
	o1.ChannelId = o0.ChannelId
	o1.UserId = model.NewId()
	o1.Message = NewTestId()
	o1.CreateAt = createTime
	o1, err = ss.Post().Save(o1)
	require.NoError(t, err)

	o2 := &model.Post{}
	o2.ChannelId = o1.ChannelId
	o2.UserId = model.NewId()
<<<<<<< HEAD
	o2.Message = "zz" + model.NewId() + "b"
=======
	o2.Message = NewTestId()
>>>>>>> 929caaff
	o2.RootId = o1.Id
	o2.CreateAt = createTime + 1
	_, err = ss.Post().Save(o2)
	require.NoError(t, err)

	o3 := &model.Post{}
	o3.ChannelId = model.NewId()
	o3.UserId = model.NewId()
	o3.Message = NewTestId()
	o3.CreateAt = createTime
	_, err = ss.Post().Save(o3)
	require.NoError(t, err)

	r1, _ := ss.Post().GetPostsCreatedAt(o1.ChannelId, createTime)
	assert.Equal(t, 2, len(r1))
}

func testPostStoreOverwriteMultiple(t *testing.T, ss store.Store) {
	o1 := &model.Post{}
	o1.ChannelId = model.NewId()
	o1.UserId = model.NewId()
	o1.Message = NewTestId()
	o1, err := ss.Post().Save(o1)
	require.NoError(t, err)

	o2 := &model.Post{}
	o2.ChannelId = o1.ChannelId
	o2.UserId = model.NewId()
<<<<<<< HEAD
	o2.Message = "zz" + model.NewId() + "CCCCCCCCC"
=======
	o2.Message = NewTestId()
>>>>>>> 929caaff
	o2.RootId = o1.Id
	o2, err = ss.Post().Save(o2)
	require.NoError(t, err)

	o3 := &model.Post{}
	o3.ChannelId = o1.ChannelId
	o3.UserId = model.NewId()
	o3.Message = NewTestId()
	o3, err = ss.Post().Save(o3)
	require.NoError(t, err)

	o4, err := ss.Post().Save(&model.Post{
		ChannelId: model.NewId(),
		UserId:    model.NewId(),
		Message:   model.NewId(),
		Filenames: []string{"test"},
	})
	require.NoError(t, err)

	o5, err := ss.Post().Save(&model.Post{
		ChannelId: model.NewId(),
		UserId:    model.NewId(),
		Message:   model.NewId(),
		Filenames: []string{"test2", "test3"},
	})
	require.NoError(t, err)

	r1, err := ss.Post().Get(context.Background(), o1.Id, false, false, false, "")
	require.NoError(t, err)
	ro1 := r1.Posts[o1.Id]

	r2, err := ss.Post().Get(context.Background(), o2.Id, false, false, false, "")
	require.NoError(t, err)
	ro2 := r2.Posts[o2.Id]

	r3, err := ss.Post().Get(context.Background(), o3.Id, false, false, false, "")
	require.NoError(t, err)
	ro3 := r3.Posts[o3.Id]

	r4, err := ss.Post().Get(context.Background(), o4.Id, false, false, false, "")
	require.NoError(t, err)
	ro4 := r4.Posts[o4.Id]

	r5, err := ss.Post().Get(context.Background(), o5.Id, false, false, false, "")
	require.NoError(t, err)
	ro5 := r5.Posts[o5.Id]

	require.Equal(t, ro1.Message, o1.Message, "Failed to save/get")
	require.Equal(t, ro2.Message, o2.Message, "Failed to save/get")
	require.Equal(t, ro3.Message, o3.Message, "Failed to save/get")
	require.Equal(t, ro4.Message, o4.Message, "Failed to save/get")
	require.Equal(t, ro4.Filenames, o4.Filenames, "Failed to save/get")
	require.Equal(t, ro5.Message, o5.Message, "Failed to save/get")
	require.Equal(t, ro5.Filenames, o5.Filenames, "Failed to save/get")

	t.Run("overwrite changing message", func(t *testing.T) {
		o1a := ro1.Clone()
		o1a.Message = ro1.Message + "BBBBBBBBBB"

		o2a := ro2.Clone()
		o2a.Message = ro2.Message + "DDDDDDD"

		o3a := ro3.Clone()
		o3a.Message = ro3.Message + "WWWWWWW"

		_, errIdx, err := ss.Post().OverwriteMultiple([]*model.Post{o1a, o2a, o3a})
		require.NoError(t, err)
		require.Equal(t, -1, errIdx)

		r1, nErr := ss.Post().Get(context.Background(), o1.Id, false, false, false, "")
		require.NoError(t, nErr)
		ro1a := r1.Posts[o1.Id]

		r2, nErr = ss.Post().Get(context.Background(), o1.Id, false, false, false, "")
		require.NoError(t, nErr)
		ro2a := r2.Posts[o2.Id]

		r3, nErr = ss.Post().Get(context.Background(), o3.Id, false, false, false, "")
		require.NoError(t, nErr)
		ro3a := r3.Posts[o3.Id]

		assert.Equal(t, ro1a.Message, o1a.Message, "Failed to overwrite/get")
		assert.Equal(t, ro2a.Message, o2a.Message, "Failed to overwrite/get")
		assert.Equal(t, ro3a.Message, o3a.Message, "Failed to overwrite/get")
	})

	t.Run("overwrite clearing filenames", func(t *testing.T) {
		o4a := ro4.Clone()
		o4a.Filenames = []string{}
		o4a.FileIds = []string{model.NewId()}

		o5a := ro5.Clone()
		o5a.Filenames = []string{}
		o5a.FileIds = []string{}

		_, errIdx, err := ss.Post().OverwriteMultiple([]*model.Post{o4a, o5a})
		require.NoError(t, err)
		require.Equal(t, -1, errIdx)

		r4, nErr := ss.Post().Get(context.Background(), o4.Id, false, false, false, "")
		require.NoError(t, nErr)
		ro4a := r4.Posts[o4.Id]

		r5, nErr = ss.Post().Get(context.Background(), o5.Id, false, false, false, "")
		require.NoError(t, nErr)
		ro5a := r5.Posts[o5.Id]

		require.Empty(t, ro4a.Filenames, "Failed to clear Filenames")
		require.Len(t, ro4a.FileIds, 1, "Failed to set FileIds")
		require.Empty(t, ro5a.Filenames, "Failed to clear Filenames")
		require.Empty(t, ro5a.FileIds, "Failed to set FileIds")
	})
}

func testPostStoreOverwrite(t *testing.T, ss store.Store) {
	o1 := &model.Post{}
	o1.ChannelId = model.NewId()
	o1.UserId = model.NewId()
	o1.Message = NewTestId()
	o1, err := ss.Post().Save(o1)
	require.NoError(t, err)

	o2 := &model.Post{}
	o2.ChannelId = o1.ChannelId
	o2.UserId = model.NewId()
<<<<<<< HEAD
	o2.Message = "zz" + model.NewId() + "CCCCCCCCC"
=======
	o2.Message = NewTestId()
>>>>>>> 929caaff
	o2.RootId = o1.Id
	o2, err = ss.Post().Save(o2)
	require.NoError(t, err)

	o3 := &model.Post{}
	o3.ChannelId = o1.ChannelId
	o3.UserId = model.NewId()
	o3.Message = NewTestId()
	o3, err = ss.Post().Save(o3)
	require.NoError(t, err)

	o4, err := ss.Post().Save(&model.Post{
		ChannelId: model.NewId(),
		UserId:    model.NewId(),
		Message:   model.NewId(),
		Filenames: []string{"test"},
	})
	require.NoError(t, err)

	r1, err := ss.Post().Get(context.Background(), o1.Id, false, false, false, "")
	require.NoError(t, err)
	ro1 := r1.Posts[o1.Id]

	r2, err := ss.Post().Get(context.Background(), o2.Id, false, false, false, "")
	require.NoError(t, err)
	ro2 := r2.Posts[o2.Id]

	r3, err := ss.Post().Get(context.Background(), o3.Id, false, false, false, "")
	require.NoError(t, err)
	ro3 := r3.Posts[o3.Id]

	r4, err := ss.Post().Get(context.Background(), o4.Id, false, false, false, "")
	require.NoError(t, err)
	ro4 := r4.Posts[o4.Id]

	require.Equal(t, ro1.Message, o1.Message, "Failed to save/get")
	require.Equal(t, ro2.Message, o2.Message, "Failed to save/get")
	require.Equal(t, ro3.Message, o3.Message, "Failed to save/get")
	require.Equal(t, ro4.Message, o4.Message, "Failed to save/get")

	t.Run("overwrite changing message", func(t *testing.T) {
		o1a := ro1.Clone()
		o1a.Message = ro1.Message + "BBBBBBBBBB"
		_, err = ss.Post().Overwrite(o1a)
		require.NoError(t, err)

		o2a := ro2.Clone()
		o2a.Message = ro2.Message + "DDDDDDD"
		_, err = ss.Post().Overwrite(o2a)
		require.NoError(t, err)

		o3a := ro3.Clone()
		o3a.Message = ro3.Message + "WWWWWWW"
		_, err = ss.Post().Overwrite(o3a)
		require.NoError(t, err)

		r1, err = ss.Post().Get(context.Background(), o1.Id, false, false, false, "")
		require.NoError(t, err)
		ro1a := r1.Posts[o1.Id]

		r2, err = ss.Post().Get(context.Background(), o1.Id, false, false, false, "")
		require.NoError(t, err)
		ro2a := r2.Posts[o2.Id]

		r3, err = ss.Post().Get(context.Background(), o3.Id, false, false, false, "")
		require.NoError(t, err)
		ro3a := r3.Posts[o3.Id]

		assert.Equal(t, ro1a.Message, o1a.Message, "Failed to overwrite/get")
		assert.Equal(t, ro2a.Message, o2a.Message, "Failed to overwrite/get")
		assert.Equal(t, ro3a.Message, o3a.Message, "Failed to overwrite/get")
	})

	t.Run("overwrite clearing filenames", func(t *testing.T) {
		o4a := ro4.Clone()
		o4a.Filenames = []string{}
		o4a.FileIds = []string{model.NewId()}
		_, err = ss.Post().Overwrite(o4a)
		require.NoError(t, err)

		r4, err = ss.Post().Get(context.Background(), o4.Id, false, false, false, "")
		require.NoError(t, err)

		ro4a := r4.Posts[o4.Id]
		require.Empty(t, ro4a.Filenames, "Failed to clear Filenames")
		require.Len(t, ro4a.FileIds, 1, "Failed to set FileIds")
	})
}

func testPostStoreGetPostsByIds(t *testing.T, ss store.Store) {
	o1 := &model.Post{}
	o1.ChannelId = model.NewId()
	o1.UserId = model.NewId()
	o1.Message = NewTestId()
	o1, err := ss.Post().Save(o1)
	require.NoError(t, err)

	o2 := &model.Post{}
	o2.ChannelId = o1.ChannelId
	o2.UserId = model.NewId()
	o2.Message = NewTestId()
	o2, err = ss.Post().Save(o2)
	require.NoError(t, err)

	o3 := &model.Post{}
	o3.ChannelId = o1.ChannelId
	o3.UserId = model.NewId()
	o3.Message = NewTestId()
	o3, err = ss.Post().Save(o3)
	require.NoError(t, err)

	r1, err := ss.Post().Get(context.Background(), o1.Id, false, false, false, "")
	require.NoError(t, err)
	ro1 := r1.Posts[o1.Id]

	r2, err := ss.Post().Get(context.Background(), o2.Id, false, false, false, "")
	require.NoError(t, err)
	ro2 := r2.Posts[o2.Id]

	r3, err := ss.Post().Get(context.Background(), o3.Id, false, false, false, "")
	require.NoError(t, err)
	ro3 := r3.Posts[o3.Id]

	postIds := []string{
		ro1.Id,
		ro2.Id,
		ro3.Id,
	}

	posts, err := ss.Post().GetPostsByIds(postIds)
	require.NoError(t, err)
	require.Len(t, posts, 3, "Expected 3 posts in results. Got %v", len(posts))

	err = ss.Post().Delete(ro1.Id, model.GetMillis(), "")
	require.NoError(t, err)

	posts, err = ss.Post().GetPostsByIds(postIds)
	require.NoError(t, err)
	require.Len(t, posts, 3, "Expected 3 posts in results. Got %v", len(posts))
}

func testPostStoreGetPostsBatchForIndexing(t *testing.T, ss store.Store) {
	c1 := &model.Channel{}
	c1.TeamId = model.NewId()
	c1.DisplayName = "Channel1"
<<<<<<< HEAD
	c1.Name = "zz" + model.NewId() + "b"
=======
	c1.Name = NewTestId()
>>>>>>> 929caaff
	c1.Type = model.ChannelTypeOpen
	c1, _ = ss.Channel().Save(c1, -1)

	c2 := &model.Channel{}
	c2.TeamId = model.NewId()
	c2.DisplayName = "Channel2"
<<<<<<< HEAD
	c2.Name = "zz" + model.NewId() + "b"
=======
	c2.Name = NewTestId()
>>>>>>> 929caaff
	c2.Type = model.ChannelTypeOpen
	c2, _ = ss.Channel().Save(c2, -1)

	o1 := &model.Post{}
	o1.ChannelId = c1.Id
	o1.UserId = model.NewId()
	o1.Message = NewTestId()
	o1, err := ss.Post().Save(o1)
	require.NoError(t, err)

	o2 := &model.Post{}
	o2.ChannelId = c2.Id
	o2.UserId = model.NewId()
	o2.Message = NewTestId()
	o2, err = ss.Post().Save(o2)
	require.NoError(t, err)

	o3 := &model.Post{}
	o3.ChannelId = c1.Id
	o3.UserId = model.NewId()
	o3.RootId = o1.Id
	o3.Message = NewTestId()
	o3, err = ss.Post().Save(o3)
	require.NoError(t, err)

	r, err := ss.Post().GetPostsBatchForIndexing(o1.CreateAt, model.GetMillis()+100000, 100)
	require.NoError(t, err)
	require.Len(t, r, 3, "Expected 3 posts in results. Got %v", len(r))
	for _, p := range r {
		if p.Id == o1.Id {
			require.Equal(t, p.TeamId, c1.TeamId, "Unexpected team ID")
			require.Nil(t, p.ParentCreateAt, "Unexpected parent create at")
		} else if p.Id == o2.Id {
			require.Equal(t, p.TeamId, c2.TeamId, "Unexpected team ID")
			require.Nil(t, p.ParentCreateAt, "Unexpected parent create at")
		} else if p.Id == o3.Id {
			require.Equal(t, p.TeamId, c1.TeamId, "Unexpected team ID")
			require.Equal(t, *p.ParentCreateAt, o1.CreateAt, "Unexpected parent create at")
		} else {
			require.Fail(t, "unexpected post returned")
		}
	}
}

func testPostStorePermanentDeleteBatch(t *testing.T, ss store.Store) {
	team, err := ss.Team().Save(&model.Team{
		DisplayName: "DisplayName",
		Name:        "team" + model.NewId(),
		Email:       MakeEmail(),
		Type:        model.TeamOpen,
	})
	require.NoError(t, err)
	channel, err := ss.Channel().Save(&model.Channel{
		TeamId:      team.Id,
		DisplayName: "DisplayName",
		Name:        "channel" + model.NewId(),
		Type:        model.ChannelTypeOpen,
	}, -1)
	require.NoError(t, err)

	o1 := &model.Post{}
	o1.ChannelId = channel.Id
	o1.UserId = model.NewId()
	o1.Message = NewTestId()
	o1.CreateAt = 1000
	o1, err = ss.Post().Save(o1)
	require.NoError(t, err)

	o2 := &model.Post{}
	o2.ChannelId = channel.Id
	o2.UserId = model.NewId()
	o2.Message = NewTestId()
	o2.CreateAt = 1000
	o2, err = ss.Post().Save(o2)
	require.NoError(t, err)

	o3 := &model.Post{}
	o3.ChannelId = channel.Id
	o3.UserId = model.NewId()
	o3.Message = NewTestId()
	o3.CreateAt = 100000
	o3, err = ss.Post().Save(o3)
	require.NoError(t, err)

	_, _, err = ss.Post().PermanentDeleteBatchForRetentionPolicies(0, 2000, 1000, model.RetentionPolicyCursor{})
	require.NoError(t, err)

	_, err = ss.Post().Get(context.Background(), o1.Id, false, false, false, "")
	require.Error(t, err, "Should have not found post 1 after purge")

	_, err = ss.Post().Get(context.Background(), o2.Id, false, false, false, "")
	require.Error(t, err, "Should have not found post 2 after purge")

	_, err = ss.Post().Get(context.Background(), o3.Id, false, false, false, "")
	require.NoError(t, err, "Should have found post 3 after purge")

	t.Run("with pagination", func(t *testing.T) {
		for i := 0; i < 3; i++ {
			_, err = ss.Post().Save(&model.Post{
				ChannelId: channel.Id,
				UserId:    model.NewId(),
				Message:   "message",
				CreateAt:  1,
			})
			require.NoError(t, err)
		}
		cursor := model.RetentionPolicyCursor{}

		deleted, cursor, err := ss.Post().PermanentDeleteBatchForRetentionPolicies(0, 2, 2, cursor)
		require.NoError(t, err)
		require.Equal(t, int64(2), deleted)

		deleted, _, err = ss.Post().PermanentDeleteBatchForRetentionPolicies(0, 2, 2, cursor)
		require.NoError(t, err)
		require.Equal(t, int64(1), deleted)
	})

	t.Run("with data retention policies", func(t *testing.T) {
		channelPolicy, err2 := ss.RetentionPolicy().Save(&model.RetentionPolicyWithTeamAndChannelIDs{
			RetentionPolicy: model.RetentionPolicy{
				DisplayName:  "DisplayName",
				PostDuration: model.NewInt64(30),
			},
			ChannelIDs: []string{channel.Id},
		})
		require.NoError(t, err2)
		post := &model.Post{
			ChannelId: channel.Id,
			UserId:    model.NewId(),
			Message:   "message",
			CreateAt:  1,
		}
		post, err2 = ss.Post().Save(post)
		require.NoError(t, err2)

		_, _, err2 = ss.Post().PermanentDeleteBatchForRetentionPolicies(0, 2000, 1000, model.RetentionPolicyCursor{})
		require.NoError(t, err2)
		_, err2 = ss.Post().Get(context.Background(), post.Id, false, false, false, "")
		require.NoError(t, err2, "global policy should have been ignored due to granular policy")

		nowMillis := post.CreateAt + *channelPolicy.PostDuration*24*60*60*1000 + 1
		_, _, err2 = ss.Post().PermanentDeleteBatchForRetentionPolicies(nowMillis, 0, 1000, model.RetentionPolicyCursor{})
		require.NoError(t, err2)
		_, err2 = ss.Post().Get(context.Background(), post.Id, false, false, false, "")
		require.Error(t, err2, "post should have been deleted by channel policy")

		// Create a team policy which is stricter than the channel policy
		teamPolicy, err2 := ss.RetentionPolicy().Save(&model.RetentionPolicyWithTeamAndChannelIDs{
			RetentionPolicy: model.RetentionPolicy{
				DisplayName:  "DisplayName",
				PostDuration: model.NewInt64(20),
			},
			TeamIDs: []string{team.Id},
		})
		require.NoError(t, err2)
		post.Id = ""
		post, err2 = ss.Post().Save(post)
		require.NoError(t, err2)

		nowMillis = post.CreateAt + *teamPolicy.PostDuration*24*60*60*1000 + 1
		_, _, err2 = ss.Post().PermanentDeleteBatchForRetentionPolicies(nowMillis, 0, 1000, model.RetentionPolicyCursor{})
		require.NoError(t, err2)
		_, err2 = ss.Post().Get(context.Background(), post.Id, false, false, false, "")
		require.NoError(t, err2, "channel policy should have overridden team policy")

		// Delete channel policy and re-run team policy
		err2 = ss.RetentionPolicy().RemoveChannels(channelPolicy.ID, []string{channel.Id})
		require.NoError(t, err2)

		err2 = ss.RetentionPolicy().Delete(channelPolicy.ID)
		require.NoError(t, err2)

		_, _, err2 = ss.Post().PermanentDeleteBatchForRetentionPolicies(nowMillis, 0, 1000, model.RetentionPolicyCursor{})
		require.NoError(t, err2)
		_, err2 = ss.Post().Get(context.Background(), post.Id, false, false, false, "")
		require.Error(t, err2, "post should have been deleted by team policy")

		err2 = ss.RetentionPolicy().RemoveTeams(teamPolicy.ID, []string{team.Id})
		require.NoError(t, err2)

		err2 = ss.RetentionPolicy().Delete(teamPolicy.ID)
		require.NoError(t, err2)
	})

	t.Run("with channel, team and global policies", func(t *testing.T) {
		c1 := &model.Channel{}
		c1.TeamId = model.NewId()
		c1.DisplayName = "Channel1"
<<<<<<< HEAD
		c1.Name = "zz" + model.NewId() + "b"
=======
		c1.Name = NewTestId()
>>>>>>> 929caaff
		c1.Type = model.ChannelTypeOpen
		c1, _ = ss.Channel().Save(c1, -1)

		c2 := &model.Channel{}
		c2.TeamId = model.NewId()
		c2.DisplayName = "Channel2"
<<<<<<< HEAD
		c2.Name = "zz" + model.NewId() + "b"
=======
		c2.Name = NewTestId()
>>>>>>> 929caaff
		c2.Type = model.ChannelTypeOpen
		c2, _ = ss.Channel().Save(c2, -1)

		channelPolicy, err2 := ss.RetentionPolicy().Save(&model.RetentionPolicyWithTeamAndChannelIDs{
			RetentionPolicy: model.RetentionPolicy{
				DisplayName:  "DisplayName",
				PostDuration: model.NewInt64(30),
			},
			ChannelIDs: []string{c1.Id},
		})
		require.NoError(t, err2)
		defer ss.RetentionPolicy().Delete(channelPolicy.ID)
		teamPolicy, err2 := ss.RetentionPolicy().Save(&model.RetentionPolicyWithTeamAndChannelIDs{
			RetentionPolicy: model.RetentionPolicy{
				DisplayName:  "DisplayName",
				PostDuration: model.NewInt64(30),
			},
			TeamIDs: []string{team.Id},
		})
		require.NoError(t, err2)
		defer ss.RetentionPolicy().Delete(teamPolicy.ID)

		// This one should be deleted by the channel policy
		_, err2 = ss.Post().Save(&model.Post{
			ChannelId: c1.Id,
			UserId:    model.NewId(),
			Message:   "message",
			CreateAt:  1,
		})
		require.NoError(t, err2)
		// This one, by the team policy
		_, err2 = ss.Post().Save(&model.Post{
			ChannelId: channel.Id,
			UserId:    model.NewId(),
			Message:   "message",
			CreateAt:  1,
		})
		require.NoError(t, err2)
		// This one, by the global policy
		_, err2 = ss.Post().Save(&model.Post{
			ChannelId: c2.Id,
			UserId:    model.NewId(),
			Message:   "message",
			CreateAt:  1,
		})
		require.NoError(t, err2)

		nowMillis := int64(1 + 30*24*60*60*1000 + 1)
		deleted, _, err2 := ss.Post().PermanentDeleteBatchForRetentionPolicies(nowMillis, 2, 1000, model.RetentionPolicyCursor{})
		require.NoError(t, err2)
		require.Equal(t, int64(3), deleted)
	})
}

func testPostStoreGetOldest(t *testing.T, ss store.Store) {
	o0 := &model.Post{}
	o0.ChannelId = model.NewId()
	o0.UserId = model.NewId()
	o0.Message = NewTestId()
	o0.CreateAt = 3
	o0, err := ss.Post().Save(o0)
	require.NoError(t, err)

	o1 := &model.Post{}
	o1.ChannelId = o0.Id
	o1.UserId = model.NewId()
	o1.Message = NewTestId()
	o1.CreateAt = 2
	o1, err = ss.Post().Save(o1)
	require.NoError(t, err)

	o2 := &model.Post{}
	o2.ChannelId = o1.ChannelId
	o2.UserId = model.NewId()
	o2.Message = NewTestId()
	o2.CreateAt = 1
	o2, err = ss.Post().Save(o2)
	require.NoError(t, err)

	r1, err := ss.Post().GetOldest()

	require.NoError(t, err)
	assert.EqualValues(t, o2.Id, r1.Id)
}

func testGetMaxPostSize(t *testing.T, ss store.Store) {
	assert.Equal(t, model.PostMessageMaxRunesV2, ss.Post().GetMaxPostSize())
	assert.Equal(t, model.PostMessageMaxRunesV2, ss.Post().GetMaxPostSize())
}

func testPostStoreGetParentsForExportAfter(t *testing.T, ss store.Store) {
	t1 := model.Team{}
	t1.DisplayName = "Name"
	t1.Name = NewTestId()
	t1.Email = MakeEmail()
	t1.Type = model.TeamOpen
	_, err := ss.Team().Save(&t1)
	require.NoError(t, err)

	c1 := model.Channel{}
	c1.TeamId = t1.Id
	c1.DisplayName = "Channel1"
<<<<<<< HEAD
	c1.Name = "zz" + model.NewId() + "b"
=======
	c1.Name = NewTestId()
>>>>>>> 929caaff
	c1.Type = model.ChannelTypeOpen
	_, nErr := ss.Channel().Save(&c1, -1)
	require.NoError(t, nErr)

	u1 := model.User{}
	u1.Username = model.NewId()
	u1.Email = MakeEmail()
	u1.Nickname = model.NewId()
	_, err = ss.User().Save(&u1)
	require.NoError(t, err)

	p1 := &model.Post{}
	p1.ChannelId = c1.Id
	p1.UserId = u1.Id
	p1.Message = NewTestId()
	p1.CreateAt = 1000
	p1, nErr = ss.Post().Save(p1)
	require.NoError(t, nErr)

	posts, err := ss.Post().GetParentsForExportAfter(10000, strings.Repeat("0", 26))
	assert.NoError(t, err)

	found := false
	for _, p := range posts {
		if p.Id == p1.Id {
			found = true
			assert.Equal(t, p.Id, p1.Id)
			assert.Equal(t, p.Message, p1.Message)
			assert.Equal(t, p.Username, u1.Username)
			assert.Equal(t, p.TeamName, t1.Name)
			assert.Equal(t, p.ChannelName, c1.Name)
		}
	}
	assert.True(t, found)
}

func testPostStoreGetRepliesForExport(t *testing.T, ss store.Store) {
	t1 := model.Team{}
	t1.DisplayName = "Name"
	t1.Name = NewTestId()
	t1.Email = MakeEmail()
	t1.Type = model.TeamOpen
	_, err := ss.Team().Save(&t1)
	require.NoError(t, err)

	c1 := model.Channel{}
	c1.TeamId = t1.Id
	c1.DisplayName = "Channel1"
<<<<<<< HEAD
	c1.Name = "zz" + model.NewId() + "b"
=======
	c1.Name = NewTestId()
>>>>>>> 929caaff
	c1.Type = model.ChannelTypeOpen
	_, nErr := ss.Channel().Save(&c1, -1)
	require.NoError(t, nErr)

	u1 := model.User{}
	u1.Email = MakeEmail()
	u1.Nickname = model.NewId()
	_, err = ss.User().Save(&u1)
	require.NoError(t, err)

	p1 := &model.Post{}
	p1.ChannelId = c1.Id
	p1.UserId = u1.Id
	p1.Message = NewTestId()
	p1.CreateAt = 1000
	p1, nErr = ss.Post().Save(p1)
	require.NoError(t, nErr)

	p2 := &model.Post{}
	p2.ChannelId = c1.Id
	p2.UserId = u1.Id
	p2.Message = NewTestId()
	p2.CreateAt = 1001
	p2.RootId = p1.Id
	p2, nErr = ss.Post().Save(p2)
	require.NoError(t, nErr)

	r1, err := ss.Post().GetRepliesForExport(p1.Id)
	assert.NoError(t, err)

	assert.Len(t, r1, 1)

	reply1 := r1[0]
	assert.Equal(t, reply1.Id, p2.Id)
	assert.Equal(t, reply1.Message, p2.Message)
	assert.Equal(t, reply1.Username, u1.Username)

	// Checking whether replies by deleted user are exported
	u1.DeleteAt = 1002
	_, err = ss.User().Update(&u1, false)
	require.NoError(t, err)

	r1, err = ss.Post().GetRepliesForExport(p1.Id)
	assert.NoError(t, err)

	assert.Len(t, r1, 1)

	reply1 = r1[0]
	assert.Equal(t, reply1.Id, p2.Id)
	assert.Equal(t, reply1.Message, p2.Message)
	assert.Equal(t, reply1.Username, u1.Username)

}

func testPostStoreGetDirectPostParentsForExportAfter(t *testing.T, ss store.Store, s SqlStore) {
	teamId := model.NewId()

	o1 := model.Channel{}
	o1.TeamId = teamId
	o1.DisplayName = "Name"
<<<<<<< HEAD
	o1.Name = "zz" + model.NewId() + "b"
=======
	o1.Name = NewTestId()
>>>>>>> 929caaff
	o1.Type = model.ChannelTypeDirect

	u1 := &model.User{}
	u1.Email = MakeEmail()
	u1.Nickname = model.NewId()
	_, err := ss.User().Save(u1)
	require.NoError(t, err)
	_, nErr := ss.Team().SaveMember(&model.TeamMember{TeamId: model.NewId(), UserId: u1.Id}, -1)
	require.NoError(t, nErr)

	u2 := &model.User{}
	u2.Email = MakeEmail()
	u2.Nickname = model.NewId()
	_, err = ss.User().Save(u2)
	require.NoError(t, err)
	_, nErr = ss.Team().SaveMember(&model.TeamMember{TeamId: model.NewId(), UserId: u2.Id}, -1)
	require.NoError(t, nErr)

	m1 := model.ChannelMember{}
	m1.ChannelId = o1.Id
	m1.UserId = u1.Id
	m1.NotifyProps = model.GetDefaultChannelNotifyProps()

	m2 := model.ChannelMember{}
	m2.ChannelId = o1.Id
	m2.UserId = u2.Id
	m2.NotifyProps = model.GetDefaultChannelNotifyProps()

	ss.Channel().SaveDirectChannel(&o1, &m1, &m2)

	p1 := &model.Post{}
	p1.ChannelId = o1.Id
	p1.UserId = u1.Id
	p1.Message = NewTestId()
	p1.CreateAt = 1000
	p1, nErr = ss.Post().Save(p1)
	require.NoError(t, nErr)

	r1, nErr := ss.Post().GetDirectPostParentsForExportAfter(10000, strings.Repeat("0", 26))
	assert.NoError(t, nErr)

	assert.Equal(t, p1.Message, r1[0].Message)

	// Manually truncate Channels table until testlib can handle cleanups
	s.GetMaster().Exec("TRUNCATE Channels")
}

func testPostStoreGetDirectPostParentsForExportAfterDeleted(t *testing.T, ss store.Store, s SqlStore) {
	teamId := model.NewId()

	o1 := model.Channel{}
	o1.TeamId = teamId
	o1.DisplayName = "Name"
<<<<<<< HEAD
	o1.Name = "zz" + model.NewId() + "b"
=======
	o1.Name = NewTestId()
>>>>>>> 929caaff
	o1.Type = model.ChannelTypeDirect

	u1 := &model.User{}
	u1.DeleteAt = 1
	u1.Email = MakeEmail()
	u1.Nickname = model.NewId()
	_, err := ss.User().Save(u1)
	require.NoError(t, err)
	_, nErr := ss.Team().SaveMember(&model.TeamMember{TeamId: model.NewId(), UserId: u1.Id}, -1)
	require.NoError(t, nErr)

	u2 := &model.User{}
	u2.DeleteAt = 1
	u2.Email = MakeEmail()
	u2.Nickname = model.NewId()
	_, err = ss.User().Save(u2)
	require.NoError(t, err)
	_, nErr = ss.Team().SaveMember(&model.TeamMember{TeamId: model.NewId(), UserId: u2.Id}, -1)
	require.NoError(t, nErr)

	m1 := model.ChannelMember{}
	m1.ChannelId = o1.Id
	m1.UserId = u1.Id
	m1.NotifyProps = model.GetDefaultChannelNotifyProps()

	m2 := model.ChannelMember{}
	m2.ChannelId = o1.Id
	m2.UserId = u2.Id
	m2.NotifyProps = model.GetDefaultChannelNotifyProps()

	ss.Channel().SaveDirectChannel(&o1, &m1, &m2)

	o1.DeleteAt = 1
	nErr = ss.Channel().SetDeleteAt(o1.Id, 1, 1)
	assert.NoError(t, nErr)

	p1 := &model.Post{}
	p1.ChannelId = o1.Id
	p1.UserId = u1.Id
	p1.Message = NewTestId()
	p1.CreateAt = 1000
	p1, nErr = ss.Post().Save(p1)
	require.NoError(t, nErr)

	o1a := p1.Clone()
	o1a.DeleteAt = 1
	o1a.Message = p1.Message + "BBBBBBBBBB"
	_, nErr = ss.Post().Update(o1a, p1)
	require.NoError(t, nErr)

	r1, nErr := ss.Post().GetDirectPostParentsForExportAfter(10000, strings.Repeat("0", 26))
	assert.NoError(t, nErr)

	assert.Equal(t, 0, len(r1))

	// Manually truncate Channels table until testlib can handle cleanups
	s.GetMaster().Exec("TRUNCATE Channels")
}

func testPostStoreGetDirectPostParentsForExportAfterBatched(t *testing.T, ss store.Store, s SqlStore) {
	teamId := model.NewId()

	o1 := model.Channel{}
	o1.TeamId = teamId
	o1.DisplayName = "Name"
<<<<<<< HEAD
	o1.Name = "zz" + model.NewId() + "b"
=======
	o1.Name = NewTestId()
>>>>>>> 929caaff
	o1.Type = model.ChannelTypeDirect

	var postIds []string
	for i := 0; i < 150; i++ {
		u1 := &model.User{}
		u1.Email = MakeEmail()
		u1.Nickname = model.NewId()
		_, err := ss.User().Save(u1)
		require.NoError(t, err)
		_, nErr := ss.Team().SaveMember(&model.TeamMember{TeamId: model.NewId(), UserId: u1.Id}, -1)
		require.NoError(t, nErr)

		u2 := &model.User{}
		u2.Email = MakeEmail()
		u2.Nickname = model.NewId()
		_, err = ss.User().Save(u2)
		require.NoError(t, err)
		_, nErr = ss.Team().SaveMember(&model.TeamMember{TeamId: model.NewId(), UserId: u2.Id}, -1)
		require.NoError(t, nErr)

		m1 := model.ChannelMember{}
		m1.ChannelId = o1.Id
		m1.UserId = u1.Id
		m1.NotifyProps = model.GetDefaultChannelNotifyProps()

		m2 := model.ChannelMember{}
		m2.ChannelId = o1.Id
		m2.UserId = u2.Id
		m2.NotifyProps = model.GetDefaultChannelNotifyProps()

		ss.Channel().SaveDirectChannel(&o1, &m1, &m2)

		p1 := &model.Post{}
		p1.ChannelId = o1.Id
		p1.UserId = u1.Id
		p1.Message = NewTestId()
		p1.CreateAt = 1000
		p1, nErr = ss.Post().Save(p1)
		require.NoError(t, nErr)
		postIds = append(postIds, p1.Id)
	}
	sort.Slice(postIds, func(i, j int) bool { return postIds[i] < postIds[j] })

	// Get all posts
	r1, err := ss.Post().GetDirectPostParentsForExportAfter(10000, strings.Repeat("0", 26))
	assert.NoError(t, err)
	assert.Equal(t, len(postIds), len(r1))
	var exportedPostIds []string
	for i := range r1 {
		exportedPostIds = append(exportedPostIds, r1[i].Id)
	}
	sort.Slice(exportedPostIds, func(i, j int) bool { return exportedPostIds[i] < exportedPostIds[j] })
	assert.ElementsMatch(t, postIds, exportedPostIds)

	// Get 100
	r1, err = ss.Post().GetDirectPostParentsForExportAfter(100, strings.Repeat("0", 26))
	assert.NoError(t, err)
	assert.Equal(t, 100, len(r1))
	exportedPostIds = []string{}
	for i := range r1 {
		exportedPostIds = append(exportedPostIds, r1[i].Id)
	}
	sort.Slice(exportedPostIds, func(i, j int) bool { return exportedPostIds[i] < exportedPostIds[j] })
	assert.ElementsMatch(t, postIds[:100], exportedPostIds)

	// Manually truncate Channels table until testlib can handle cleanups
	s.GetMaster().Exec("TRUNCATE Channels")
}

func testHasAutoResponsePostByUserSince(t *testing.T, ss store.Store) {
	t.Run("should return posts created after the given time", func(t *testing.T) {
		channelId := model.NewId()
		userId := model.NewId()

		_, err := ss.Post().Save(&model.Post{
			ChannelId: channelId,
			UserId:    userId,
			Message:   "message",
		})
		require.NoError(t, err)
		// We need to sleep because SendAutoResponseIfNecessary
		// runs in a goroutine.
		time.Sleep(time.Millisecond)

		post2, err := ss.Post().Save(&model.Post{
			ChannelId: channelId,
			UserId:    userId,
			Message:   "message",
		})
		require.NoError(t, err)
		time.Sleep(time.Millisecond)

		post3, err := ss.Post().Save(&model.Post{
			ChannelId: channelId,
			UserId:    userId,
			Message:   "auto response message",
			Type:      model.PostTypeAutoResponder,
		})
		require.NoError(t, err)
		time.Sleep(time.Millisecond)

		exists, err := ss.Post().HasAutoResponsePostByUserSince(model.GetPostsSinceOptions{ChannelId: channelId, Time: post2.CreateAt}, userId)
		require.NoError(t, err)
		assert.True(t, exists)

		err = ss.Post().Delete(post3.Id, time.Now().Unix(), userId)
		require.NoError(t, err)

		exists, err = ss.Post().HasAutoResponsePostByUserSince(model.GetPostsSinceOptions{ChannelId: channelId, Time: post2.CreateAt}, userId)
		require.NoError(t, err)
		assert.False(t, exists)
	})
}

func testGetPostsSinceForSync(t *testing.T, ss store.Store, s SqlStore) {
	// create some posts.
	channelID := model.NewId()
	remoteID := model.NewString(model.NewId())
	first := model.GetMillis()

	data := []*model.Post{
		{Id: model.NewId(), ChannelId: channelID, UserId: model.NewId(), Message: "test post 0"},
		{Id: model.NewId(), ChannelId: channelID, UserId: model.NewId(), Message: "test post 1"},
		{Id: model.NewId(), ChannelId: channelID, UserId: model.NewId(), Message: "test post 2"},
		{Id: model.NewId(), ChannelId: channelID, UserId: model.NewId(), Message: "test post 3", RemoteId: remoteID},
		{Id: model.NewId(), ChannelId: channelID, UserId: model.NewId(), Message: "test post 4", RemoteId: remoteID},
		{Id: model.NewId(), ChannelId: channelID, UserId: model.NewId(), Message: "test post 5", RemoteId: remoteID},
		{Id: model.NewId(), ChannelId: channelID, UserId: model.NewId(), Message: "test post 6", RemoteId: remoteID},
		{Id: model.NewId(), ChannelId: channelID, UserId: model.NewId(), Message: "test post 7"},
		{Id: model.NewId(), ChannelId: channelID, UserId: model.NewId(), Message: "test post 8", DeleteAt: model.GetMillis()},
		{Id: model.NewId(), ChannelId: channelID, UserId: model.NewId(), Message: "test post 9", DeleteAt: model.GetMillis()},
	}

	for i, p := range data {
		p.UpdateAt = first + (int64(i) * 300000)
		if p.RemoteId == nil {
			p.RemoteId = model.NewString(model.NewId())
		}
		_, err := ss.Post().Save(p)
		require.NoError(t, err, "couldn't save post")
	}

	t.Run("Invalid channel id", func(t *testing.T) {
		opt := model.GetPostsSinceForSyncOptions{
			ChannelId: model.NewId(),
		}
		cursor := model.GetPostsSinceForSyncCursor{}
		posts, cursorOut, err := ss.Post().GetPostsSinceForSync(opt, cursor, 100)
		require.NoError(t, err)
		require.Empty(t, posts, "should return zero posts")
		require.Equal(t, cursor, cursorOut)
	})

	t.Run("Get by channel, exclude remotes, exclude deleted", func(t *testing.T) {
		opt := model.GetPostsSinceForSyncOptions{
			ChannelId:       channelID,
			ExcludeRemoteId: *remoteID,
		}
		cursor := model.GetPostsSinceForSyncCursor{}
		posts, _, err := ss.Post().GetPostsSinceForSync(opt, cursor, 100)
		require.NoError(t, err)

		require.ElementsMatch(t, getPostIds(data[0:3], data[7]), getPostIds(posts))
	})

	t.Run("Include deleted", func(t *testing.T) {
		opt := model.GetPostsSinceForSyncOptions{
			ChannelId:      channelID,
			IncludeDeleted: true,
		}
		cursor := model.GetPostsSinceForSyncCursor{}
		posts, _, err := ss.Post().GetPostsSinceForSync(opt, cursor, 100)
		require.NoError(t, err)

		require.ElementsMatch(t, getPostIds(data), getPostIds(posts))
	})

	t.Run("Limit and cursor", func(t *testing.T) {
		opt := model.GetPostsSinceForSyncOptions{
			ChannelId: channelID,
		}
		cursor := model.GetPostsSinceForSyncCursor{}
		posts1, cursor, err := ss.Post().GetPostsSinceForSync(opt, cursor, 5)
		require.NoError(t, err)
		require.Len(t, posts1, 5, "should get 5 posts")

		posts2, _, err := ss.Post().GetPostsSinceForSync(opt, cursor, 5)
		require.NoError(t, err)
		require.Len(t, posts2, 3, "should get 3 posts")

		require.ElementsMatch(t, getPostIds(data[0:8]), getPostIds(posts1, posts2...))
	})

	t.Run("UpdateAt collisions", func(t *testing.T) {
		// this test requires all the UpdateAt timestamps to be the same.
		args := map[string]interface{}{"UpdateAt": model.GetMillis()}
		result, err := s.GetMaster().Exec("UPDATE Posts SET UpdateAt = :UpdateAt", args)
		require.NoError(t, err)
		rows, err := result.RowsAffected()
		require.NoError(t, err)
		require.Greater(t, rows, int64(0))

		opt := model.GetPostsSinceForSyncOptions{
			ChannelId: channelID,
		}
		cursor := model.GetPostsSinceForSyncCursor{}
		posts1, cursor, err := ss.Post().GetPostsSinceForSync(opt, cursor, 5)
		require.NoError(t, err)
		require.Len(t, posts1, 5, "should get 5 posts")

		posts2, _, err := ss.Post().GetPostsSinceForSync(opt, cursor, 5)
		require.NoError(t, err)
		require.Len(t, posts2, 3, "should get 3 posts")

		require.ElementsMatch(t, getPostIds(data[0:8]), getPostIds(posts1, posts2...))
	})
}

func getPostIds(posts []*model.Post, morePosts ...*model.Post) []string {
	ids := make([]string, 0, len(posts)+len(morePosts))
	for _, p := range posts {
		ids = append(ids, p.Id)
	}
	for _, p := range morePosts {
		ids = append(ids, p.Id)
	}
	return ids
}<|MERGE_RESOLUTION|>--- conflicted
+++ resolved
@@ -146,13 +146,8 @@
 
 	t.Run("Create a post should update the channel LastPostAt and the total messages count by one", func(t *testing.T) {
 		channel := model.Channel{}
-<<<<<<< HEAD
-		channel.Name = "zz" + model.NewId() + "b"
-		channel.DisplayName = "zz" + model.NewId() + "b"
-=======
 		channel.Name = NewTestId()
 		channel.DisplayName = NewTestId()
->>>>>>> 929caaff
 		channel.Type = model.ChannelTypeOpen
 
 		_, err := ss.Channel().Save(&channel, 100)
@@ -331,13 +326,8 @@
 
 	t.Run("Create a post should update the channel LastPostAt and the total messages count by one", func(t *testing.T) {
 		channel := model.Channel{}
-<<<<<<< HEAD
-		channel.Name = "zz" + model.NewId() + "b"
-		channel.DisplayName = "zz" + model.NewId() + "b"
-=======
 		channel.Name = NewTestId()
 		channel.DisplayName = NewTestId()
->>>>>>> 929caaff
 		channel.Type = model.ChannelTypeOpen
 
 		_, err := ss.Channel().Save(&channel, 100)
@@ -519,22 +509,6 @@
 		_, err = ss.Post().Save(&model.Post{ChannelId: o1.ChannelId, UserId: model.NewId(), Message: NewTestId(), RootId: o1.Id})
 		require.NoError(t, err)
 
-<<<<<<< HEAD
-	threadMembership := &model.ThreadMembership{
-		PostId:         o1.Id,
-		UserId:         o1.UserId,
-		Following:      true,
-		LastViewed:     0,
-		LastUpdated:    0,
-		UnreadMentions: 0,
-	}
-	_, err = ss.Thread().SaveMembership(threadMembership)
-	require.NoError(t, err)
-	r1, err := ss.Post().Get(context.Background(), o1.Id, false, true, false, o1.UserId)
-	require.NoError(t, err)
-	require.Equal(t, r1.Posts[o1.Id].CreateAt, o1.CreateAt, "invalid returned post")
-	require.True(t, *r1.Posts[o1.Id].IsFollowing)
-=======
 		threadMembership := &model.ThreadMembership{
 			PostId:         o1.Id,
 			UserId:         o1.UserId,
@@ -586,7 +560,6 @@
 		require.Equal(t, r1.Posts[o1.Id].CreateAt, o1.CreateAt, "invalid returned post")
 		require.Nil(t, r1.Posts[o1.Id].IsFollowing)
 	})
->>>>>>> 929caaff
 }
 
 func testPostStoreGetSingle(t *testing.T, ss store.Store) {
@@ -659,11 +632,7 @@
 	o2 := &model.Post{}
 	o2.ChannelId = o1.ChannelId
 	o2.UserId = model.NewId()
-<<<<<<< HEAD
-	o2.Message = "zz" + model.NewId() + "CCCCCCCCC"
-=======
 	o2.Message = NewTestId()
->>>>>>> 929caaff
 	o2.RootId = o1.Id
 	o2, err = ss.Post().Save(o2)
 	require.NoError(t, err)
@@ -794,11 +763,7 @@
 	o2 := &model.Post{}
 	o2.ChannelId = o1.ChannelId
 	o2.UserId = model.NewId()
-<<<<<<< HEAD
-	o2.Message = "zz" + model.NewId() + "b"
-=======
 	o2.Message = NewTestId()
->>>>>>> 929caaff
 	o2.RootId = o1.Id
 	o2, err = ss.Post().Save(o2)
 	require.NoError(t, err)
@@ -824,11 +789,7 @@
 	o2 := &model.Post{}
 	o2.ChannelId = o1.ChannelId
 	o2.UserId = model.NewId()
-<<<<<<< HEAD
-	o2.Message = "zz" + model.NewId() + "b"
-=======
 	o2.Message = NewTestId()
->>>>>>> 929caaff
 	o2.RootId = o1.Id
 	o2, err = ss.Post().Save(o2)
 	require.NoError(t, err)
@@ -836,11 +797,7 @@
 	o3 := &model.Post{}
 	o3.ChannelId = o1.ChannelId
 	o3.UserId = model.NewId()
-<<<<<<< HEAD
-	o3.Message = "zz" + model.NewId() + "b"
-=======
 	o3.Message = NewTestId()
->>>>>>> 929caaff
 	o3.RootId = o1.Id
 	o3, err = ss.Post().Save(o3)
 	require.NoError(t, err)
@@ -879,11 +836,7 @@
 	o2 := &model.Post{}
 	o2.ChannelId = o1.ChannelId
 	o2.UserId = model.NewId()
-<<<<<<< HEAD
-	o2.Message = "zz" + model.NewId() + "b"
-=======
 	o2.Message = NewTestId()
->>>>>>> 929caaff
 	o2.RootId = o1.Id
 	o2, err = ss.Post().Save(o2)
 	require.NoError(t, err)
@@ -922,11 +875,7 @@
 	o2 := &model.Post{}
 	o2.ChannelId = o1.ChannelId
 	o2.UserId = model.NewId()
-<<<<<<< HEAD
-	o2.Message = "zz" + model.NewId() + "b"
-=======
 	o2.Message = NewTestId()
->>>>>>> 929caaff
 	o2.RootId = o1.Id
 	o2, err = ss.Post().Save(o2)
 	require.NoError(t, err)
@@ -962,11 +911,7 @@
 	o2 := &model.Post{}
 	o2.ChannelId = o1.ChannelId
 	o2.UserId = model.NewId()
-<<<<<<< HEAD
-	o2.Message = "zz" + model.NewId() + "b"
-=======
 	o2.Message = NewTestId()
->>>>>>> 929caaff
 	o2.RootId = o1.Id
 	o2, err = ss.Post().Save(o2)
 	require.NoError(t, err)
@@ -974,11 +919,7 @@
 	o3 := &model.Post{}
 	o3.ChannelId = o1.ChannelId
 	o3.UserId = model.NewId()
-<<<<<<< HEAD
-	o3.Message = "zz" + model.NewId() + "b"
-=======
 	o3.Message = NewTestId()
->>>>>>> 929caaff
 	o3.RootId = o1.Id
 	o3, err = ss.Post().Save(o3)
 	require.NoError(t, err)
@@ -1017,11 +958,7 @@
 	o2 := &model.Post{}
 	o2.ChannelId = o1.ChannelId
 	o2.UserId = model.NewId()
-<<<<<<< HEAD
-	o2.Message = "zz" + model.NewId() + "b"
-=======
 	o2.Message = NewTestId()
->>>>>>> 929caaff
 	o2.RootId = o1.Id
 	_, err = ss.Post().Save(o2)
 	require.NoError(t, err)
@@ -1030,11 +967,7 @@
 	o2a := &model.Post{}
 	o2a.ChannelId = o1.ChannelId
 	o2a.UserId = model.NewId()
-<<<<<<< HEAD
-	o2a.Message = "zz" + model.NewId() + "b"
-=======
 	o2a.Message = NewTestId()
->>>>>>> 929caaff
 	o2a.RootId = o1.Id
 	o2a, err = ss.Post().Save(o2a)
 	require.NoError(t, err)
@@ -1043,11 +976,7 @@
 	o3 := &model.Post{}
 	o3.ChannelId = o1.ChannelId
 	o3.UserId = model.NewId()
-<<<<<<< HEAD
-	o3.Message = "zz" + model.NewId() + "b"
-=======
 	o3.Message = NewTestId()
->>>>>>> 929caaff
 	o3.RootId = o1.Id
 	o3, err = ss.Post().Save(o3)
 	require.NoError(t, err)
@@ -1064,11 +993,7 @@
 	o5 := &model.Post{}
 	o5.ChannelId = o1.ChannelId
 	o5.UserId = model.NewId()
-<<<<<<< HEAD
-	o5.Message = "zz" + model.NewId() + "b"
-=======
 	o5.Message = NewTestId()
->>>>>>> 929caaff
 	o5.RootId = o4.Id
 	o5, err = ss.Post().Save(o5)
 	require.NoError(t, err)
@@ -1767,11 +1692,7 @@
 	o0a := &model.Post{}
 	o0a.ChannelId = channelId
 	o0a.UserId = model.NewId()
-<<<<<<< HEAD
-	o0a.Message = "zz" + model.NewId() + "b"
-=======
 	o0a.Message = NewTestId()
->>>>>>> 929caaff
 	o0a.RootId = o1.Id
 	_, err = ss.Post().Save(o0a)
 	require.NoError(t, err)
@@ -1806,11 +1727,7 @@
 	o2a := &model.Post{}
 	o2a.ChannelId = channelId
 	o2a.UserId = model.NewId()
-<<<<<<< HEAD
-	o2a.Message = "zz" + model.NewId() + "b"
-=======
 	o2a.Message = NewTestId()
->>>>>>> 929caaff
 	o2a.RootId = o2.Id
 	_, err = ss.Post().Save(o2a)
 	require.NoError(t, err)
@@ -1864,11 +1781,7 @@
 	c1 := &model.Channel{}
 	c1.TeamId = t1.Id
 	c1.DisplayName = "Channel2"
-<<<<<<< HEAD
-	c1.Name = "zz" + model.NewId() + "b"
-=======
 	c1.Name = NewTestId()
->>>>>>> 929caaff
 	c1.Type = model.ChannelTypeOpen
 	c1, nErr := ss.Channel().Save(c1, -1)
 	require.NoError(t, nErr)
@@ -1927,11 +1840,7 @@
 	c1 := &model.Channel{}
 	c1.TeamId = t1.Id
 	c1.DisplayName = "Channel2"
-<<<<<<< HEAD
-	c1.Name = "zz" + model.NewId() + "b"
-=======
 	c1.Name = NewTestId()
->>>>>>> 929caaff
 	c1.Type = model.ChannelTypeOpen
 	c1, nErr := ss.Channel().Save(c1, -1)
 	require.NoError(t, nErr)
@@ -2060,11 +1969,7 @@
 	c1 := &model.Channel{}
 	c1.TeamId = model.NewId()
 	c1.DisplayName = "Channel1"
-<<<<<<< HEAD
-	c1.Name = "zz" + model.NewId() + "b"
-=======
 	c1.Name = NewTestId()
->>>>>>> 929caaff
 	c1.Type = model.ChannelTypeOpen
 	c1, err := ss.Channel().Save(c1, -1)
 	require.NoError(t, err)
@@ -2111,11 +2016,7 @@
 
 	c2 := &model.Channel{}
 	c2.DisplayName = "DMChannel1"
-<<<<<<< HEAD
-	c2.Name = "zz" + model.NewId() + "b"
-=======
 	c2.Name = NewTestId()
->>>>>>> 929caaff
 	c2.Type = model.ChannelTypeDirect
 
 	m1 := &model.ChannelMember{}
@@ -2241,8 +2142,6 @@
 		},
 	}
 	err = ss.Preference().Save(preferences)
-<<<<<<< HEAD
-=======
 	require.NoError(t, err)
 
 	r4, err = ss.Post().GetFlaggedPostsForTeam(o1.UserId, c1.TeamId, 0, 10)
@@ -2258,7 +2157,6 @@
 		},
 	}
 	err = ss.Preference().Save(preferences)
->>>>>>> 929caaff
 	require.NoError(t, err)
 
 	r4, err = ss.Post().GetFlaggedPostsForTeam(o1.UserId, c1.TeamId, 0, 10)
@@ -2377,8 +2275,6 @@
 	}
 
 	nErr = ss.Preference().Save(preferences)
-<<<<<<< HEAD
-=======
 	require.NoError(t, nErr)
 
 	r4, err = ss.Post().GetFlaggedPosts(o1.UserId, 0, 2)
@@ -2395,7 +2291,6 @@
 	}
 
 	nErr = ss.Preference().Save(preferences)
->>>>>>> 929caaff
 	require.NoError(t, nErr)
 
 	r4, err = ss.Post().GetFlaggedPosts(o1.UserId, 0, 2)
@@ -2558,11 +2453,7 @@
 	o2 := &model.Post{}
 	o2.ChannelId = o1.ChannelId
 	o2.UserId = model.NewId()
-<<<<<<< HEAD
-	o2.Message = "zz" + model.NewId() + "b"
-=======
 	o2.Message = NewTestId()
->>>>>>> 929caaff
 	o2.RootId = o1.Id
 	o2.CreateAt = createTime + 1
 	_, err = ss.Post().Save(o2)
@@ -2591,11 +2482,7 @@
 	o2 := &model.Post{}
 	o2.ChannelId = o1.ChannelId
 	o2.UserId = model.NewId()
-<<<<<<< HEAD
-	o2.Message = "zz" + model.NewId() + "CCCCCCCCC"
-=======
 	o2.Message = NewTestId()
->>>>>>> 929caaff
 	o2.RootId = o1.Id
 	o2, err = ss.Post().Save(o2)
 	require.NoError(t, err)
@@ -2721,11 +2608,7 @@
 	o2 := &model.Post{}
 	o2.ChannelId = o1.ChannelId
 	o2.UserId = model.NewId()
-<<<<<<< HEAD
-	o2.Message = "zz" + model.NewId() + "CCCCCCCCC"
-=======
 	o2.Message = NewTestId()
->>>>>>> 929caaff
 	o2.RootId = o1.Id
 	o2, err = ss.Post().Save(o2)
 	require.NoError(t, err)
@@ -2871,22 +2754,14 @@
 	c1 := &model.Channel{}
 	c1.TeamId = model.NewId()
 	c1.DisplayName = "Channel1"
-<<<<<<< HEAD
-	c1.Name = "zz" + model.NewId() + "b"
-=======
 	c1.Name = NewTestId()
->>>>>>> 929caaff
 	c1.Type = model.ChannelTypeOpen
 	c1, _ = ss.Channel().Save(c1, -1)
 
 	c2 := &model.Channel{}
 	c2.TeamId = model.NewId()
 	c2.DisplayName = "Channel2"
-<<<<<<< HEAD
-	c2.Name = "zz" + model.NewId() + "b"
-=======
 	c2.Name = NewTestId()
->>>>>>> 929caaff
 	c2.Type = model.ChannelTypeOpen
 	c2, _ = ss.Channel().Save(c2, -1)
 
@@ -3075,22 +2950,14 @@
 		c1 := &model.Channel{}
 		c1.TeamId = model.NewId()
 		c1.DisplayName = "Channel1"
-<<<<<<< HEAD
-		c1.Name = "zz" + model.NewId() + "b"
-=======
 		c1.Name = NewTestId()
->>>>>>> 929caaff
 		c1.Type = model.ChannelTypeOpen
 		c1, _ = ss.Channel().Save(c1, -1)
 
 		c2 := &model.Channel{}
 		c2.TeamId = model.NewId()
 		c2.DisplayName = "Channel2"
-<<<<<<< HEAD
-		c2.Name = "zz" + model.NewId() + "b"
-=======
 		c2.Name = NewTestId()
->>>>>>> 929caaff
 		c2.Type = model.ChannelTypeOpen
 		c2, _ = ss.Channel().Save(c2, -1)
 
@@ -3193,11 +3060,7 @@
 	c1 := model.Channel{}
 	c1.TeamId = t1.Id
 	c1.DisplayName = "Channel1"
-<<<<<<< HEAD
-	c1.Name = "zz" + model.NewId() + "b"
-=======
 	c1.Name = NewTestId()
->>>>>>> 929caaff
 	c1.Type = model.ChannelTypeOpen
 	_, nErr := ss.Channel().Save(&c1, -1)
 	require.NoError(t, nErr)
@@ -3246,11 +3109,7 @@
 	c1 := model.Channel{}
 	c1.TeamId = t1.Id
 	c1.DisplayName = "Channel1"
-<<<<<<< HEAD
-	c1.Name = "zz" + model.NewId() + "b"
-=======
 	c1.Name = NewTestId()
->>>>>>> 929caaff
 	c1.Type = model.ChannelTypeOpen
 	_, nErr := ss.Channel().Save(&c1, -1)
 	require.NoError(t, nErr)
@@ -3311,11 +3170,7 @@
 	o1 := model.Channel{}
 	o1.TeamId = teamId
 	o1.DisplayName = "Name"
-<<<<<<< HEAD
-	o1.Name = "zz" + model.NewId() + "b"
-=======
 	o1.Name = NewTestId()
->>>>>>> 929caaff
 	o1.Type = model.ChannelTypeDirect
 
 	u1 := &model.User{}
@@ -3369,11 +3224,7 @@
 	o1 := model.Channel{}
 	o1.TeamId = teamId
 	o1.DisplayName = "Name"
-<<<<<<< HEAD
-	o1.Name = "zz" + model.NewId() + "b"
-=======
 	o1.Name = NewTestId()
->>>>>>> 929caaff
 	o1.Type = model.ChannelTypeDirect
 
 	u1 := &model.User{}
@@ -3439,11 +3290,7 @@
 	o1 := model.Channel{}
 	o1.TeamId = teamId
 	o1.DisplayName = "Name"
-<<<<<<< HEAD
-	o1.Name = "zz" + model.NewId() + "b"
-=======
 	o1.Name = NewTestId()
->>>>>>> 929caaff
 	o1.Type = model.ChannelTypeDirect
 
 	var postIds []string
