--- conflicted
+++ resolved
@@ -664,21 +664,12 @@
 	v := c.state.Load()
 	if v == nil {
 		return c.Reload(ctx)
-<<<<<<< HEAD
 	}
 
 	state := v.(*clusterState)
 	if time.Since(state.createdAt) > 10*time.Second {
 		c.LazyReload()
 	}
-=======
-	}
-
-	state := v.(*clusterState)
-	if time.Since(state.createdAt) > 10*time.Second {
-		c.LazyReload()
-	}
->>>>>>> 929caaff
 	return state, nil
 }
 
