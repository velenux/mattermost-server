// Copyright 2011 The Snappy-Go Authors. All rights reserved.
// Modified for deflate by Klaus Post (c) 2015.
// Use of this source code is governed by a BSD-style
// license that can be found in the LICENSE file.

package flate

import (
	"encoding/binary"
	"fmt"
	"math/bits"
)

type fastEnc interface {
	Encode(dst *tokens, src []byte)
	Reset()
}

func newFastEnc(level int) fastEnc {
	switch level {
	case 1:
		return &fastEncL1{fastGen: fastGen{cur: maxStoreBlockSize}}
	case 2:
		return &fastEncL2{fastGen: fastGen{cur: maxStoreBlockSize}}
	case 3:
		return &fastEncL3{fastGen: fastGen{cur: maxStoreBlockSize}}
	case 4:
		return &fastEncL4{fastGen: fastGen{cur: maxStoreBlockSize}}
	case 5:
		return &fastEncL5{fastGen: fastGen{cur: maxStoreBlockSize}}
	case 6:
		return &fastEncL6{fastGen: fastGen{cur: maxStoreBlockSize}}
	default:
		panic("invalid level specified")
	}
}

const (
	tableBits       = 15             // Bits used in the table
	tableSize       = 1 << tableBits // Size of the table
	tableShift      = 32 - tableBits // Right-shift to get the tableBits most significant bits of a uint32.
	baseMatchOffset = 1              // The smallest match offset
	baseMatchLength = 3              // The smallest match length per the RFC section 3.2.5
	maxMatchOffset  = 1 << 15        // The largest match offset

	bTableBits   = 17                                               // Bits used in the big tables
	bTableSize   = 1 << bTableBits                                  // Size of the table
	allocHistory = maxStoreBlockSize * 5                            // Size to preallocate for history.
	bufferReset  = (1 << 31) - allocHistory - maxStoreBlockSize - 1 // Reset the buffer offset when reaching this.
)

const (
	prime3bytes = 506832829
	prime4bytes = 2654435761
	prime5bytes = 889523592379
	prime6bytes = 227718039650203
	prime7bytes = 58295818150454627
	prime8bytes = 0xcf1bbcdcb7a56463
)

func load32(b []byte, i int) uint32 {
	// Help the compiler eliminate bounds checks on the read so it can be done in a single read.
	b = b[i:]
	b = b[:4]
	return uint32(b[0]) | uint32(b[1])<<8 | uint32(b[2])<<16 | uint32(b[3])<<24
}

func load64(b []byte, i int) uint64 {
	return binary.LittleEndian.Uint64(b[i:])
}

func load3232(b []byte, i int32) uint32 {
	return binary.LittleEndian.Uint32(b[i:])
}

func load6432(b []byte, i int32) uint64 {
	return binary.LittleEndian.Uint64(b[i:])
}

func hash(u uint32) uint32 {
	return (u * 0x1e35a7bd) >> tableShift
}

type tableEntry struct {
	offset int32
}

// fastGen maintains the table for matches,
// and the previous byte block for level 2.
// This is the generic implementation.
type fastGen struct {
	hist []byte
	cur  int32
}

func (e *fastGen) addBlock(src []byte) int32 {
	// check if we have space already
	if len(e.hist)+len(src) > cap(e.hist) {
		if cap(e.hist) == 0 {
			e.hist = make([]byte, 0, allocHistory)
		} else {
			if cap(e.hist) < maxMatchOffset*2 {
				panic("unexpected buffer size")
			}
			// Move down
			offset := int32(len(e.hist)) - maxMatchOffset
			copy(e.hist[0:maxMatchOffset], e.hist[offset:])
			e.cur += offset
			e.hist = e.hist[:maxMatchOffset]
		}
	}
	s := int32(len(e.hist))
	e.hist = append(e.hist, src...)
	return s
}

// hash4 returns the hash of u to fit in a hash table with h bits.
// Preferably h should be a constant and should always be <32.
func hash4u(u uint32, h uint8) uint32 {
	return (u * prime4bytes) >> ((32 - h) & reg8SizeMask32)
}

type tableEntryPrev struct {
	Cur  tableEntry
	Prev tableEntry
}

// hash4x64 returns the hash of the lowest 4 bytes of u to fit in a hash table with h bits.
// Preferably h should be a constant and should always be <32.
func hash4x64(u uint64, h uint8) uint32 {
	return (uint32(u) * prime4bytes) >> ((32 - h) & reg8SizeMask32)
}

// hash7 returns the hash of the lowest 7 bytes of u to fit in a hash table with h bits.
// Preferably h should be a constant and should always be <64.
func hash7(u uint64, h uint8) uint32 {
	return uint32(((u << (64 - 56)) * prime7bytes) >> ((64 - h) & reg8SizeMask64))
}

// hash8 returns the hash of u to fit in a hash table with h bits.
// Preferably h should be a constant and should always be <64.
func hash8(u uint64, h uint8) uint32 {
	return uint32((u * prime8bytes) >> ((64 - h) & reg8SizeMask64))
}

// hash6 returns the hash of the lowest 6 bytes of u to fit in a hash table with h bits.
// Preferably h should be a constant and should always be <64.
func hash6(u uint64, h uint8) uint32 {
	return uint32(((u << (64 - 48)) * prime6bytes) >> ((64 - h) & reg8SizeMask64))
}

// matchlen will return the match length between offsets and t in src.
// The maximum length returned is maxMatchLength - 4.
// It is assumed that s > t, that t >=0 and s < len(src).
func (e *fastGen) matchlen(s, t int32, src []byte) int32 {
	if debugDecode {
		if t >= s {
			panic(fmt.Sprint("t >=s:", t, s))
		}
		if int(s) >= len(src) {
			panic(fmt.Sprint("s >= len(src):", s, len(src)))
		}
		if t < 0 {
			panic(fmt.Sprint("t < 0:", t))
		}
		if s-t > maxMatchOffset {
			panic(fmt.Sprint(s, "-", t, "(", s-t, ") > maxMatchLength (", maxMatchOffset, ")"))
		}
	}
	s1 := int(s) + maxMatchLength - 4
	if s1 > len(src) {
		s1 = len(src)
	}

	// Extend the match to be as long as possible.
	return int32(matchLen(src[s:s1], src[t:]))
}

// matchlenLong will return the match length between offsets and t in src.
// It is assumed that s > t, that t >=0 and s < len(src).
func (e *fastGen) matchlenLong(s, t int32, src []byte) int32 {
	if debugDecode {
		if t >= s {
			panic(fmt.Sprint("t >=s:", t, s))
		}
		if int(s) >= len(src) {
			panic(fmt.Sprint("s >= len(src):", s, len(src)))
		}
		if t < 0 {
			panic(fmt.Sprint("t < 0:", t))
		}
		if s-t > maxMatchOffset {
			panic(fmt.Sprint(s, "-", t, "(", s-t, ") > maxMatchLength (", maxMatchOffset, ")"))
		}
	}
	// Extend the match to be as long as possible.
	return int32(matchLen(src[s:], src[t:]))
}

// Reset the encoding table.
func (e *fastGen) Reset() {
	if cap(e.hist) < allocHistory {
		e.hist = make([]byte, 0, allocHistory)
	}
	// We offset current position so everything will be out of reach.
	// If we are above the buffer reset it will be cleared anyway since len(hist) == 0.
	if e.cur <= bufferReset {
		e.cur += maxMatchOffset + int32(len(e.hist))
	}
	e.hist = e.hist[:0]
}

// matchLen returns the maximum length.
// 'a' must be the shortest of the two.
func matchLen(a, b []byte) int {
	b = b[:len(a)]
	var checked int
<<<<<<< HEAD
	if len(a) >= 4 {
		// Try 4 bytes first
		if diff := binary.LittleEndian.Uint32(a) ^ binary.LittleEndian.Uint32(b); diff != 0 {
			return bits.TrailingZeros32(diff) >> 3
		}
		// Switch to 8 byte matching.
		checked = 4
		a = a[4:]
		b = b[4:]
		for len(a) >= 8 {
			b = b[:len(a)]
			if diff := binary.LittleEndian.Uint64(a) ^ binary.LittleEndian.Uint64(b); diff != 0 {
				return checked + (bits.TrailingZeros64(diff) >> 3)
			}
			checked += 8
			a = a[8:]
			b = b[8:]
=======

	for len(a) >= 8 {
		b = b[:len(a)]
		if diff := binary.LittleEndian.Uint64(a) ^ binary.LittleEndian.Uint64(b); diff != 0 {
			return checked + (bits.TrailingZeros64(diff) >> 3)
>>>>>>> 929caaff
		}
		checked += 8
		a = a[8:]
		b = b[8:]
	}
	b = b[:len(a)]
	for i := range a {
		if a[i] != b[i] {
			return i + checked
		}
	}
	return len(a) + checked
}<|MERGE_RESOLUTION|>--- conflicted
+++ resolved
@@ -215,31 +215,11 @@
 func matchLen(a, b []byte) int {
 	b = b[:len(a)]
 	var checked int
-<<<<<<< HEAD
-	if len(a) >= 4 {
-		// Try 4 bytes first
-		if diff := binary.LittleEndian.Uint32(a) ^ binary.LittleEndian.Uint32(b); diff != 0 {
-			return bits.TrailingZeros32(diff) >> 3
-		}
-		// Switch to 8 byte matching.
-		checked = 4
-		a = a[4:]
-		b = b[4:]
-		for len(a) >= 8 {
-			b = b[:len(a)]
-			if diff := binary.LittleEndian.Uint64(a) ^ binary.LittleEndian.Uint64(b); diff != 0 {
-				return checked + (bits.TrailingZeros64(diff) >> 3)
-			}
-			checked += 8
-			a = a[8:]
-			b = b[8:]
-=======
 
 	for len(a) >= 8 {
 		b = b[:len(a)]
 		if diff := binary.LittleEndian.Uint64(a) ^ binary.LittleEndian.Uint64(b); diff != 0 {
 			return checked + (bits.TrailingZeros64(diff) >> 3)
->>>>>>> 929caaff
 		}
 		checked += 8
 		a = a[8:]
