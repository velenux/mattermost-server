--- conflicted
+++ resolved
@@ -10,12 +10,8 @@
 	"hash/crc32"
 	"io"
 
-	"github.com/golang/snappy"
 	"github.com/klauspost/compress/huff0"
-<<<<<<< HEAD
-=======
 	snappy "github.com/klauspost/compress/internal/snapref"
->>>>>>> 929caaff
 )
 
 const (
