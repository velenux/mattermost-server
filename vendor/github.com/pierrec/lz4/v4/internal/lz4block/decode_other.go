<<<<<<< HEAD
=======
// +build !amd64,!arm,!arm64 appengine !gc noasm

>>>>>>> 8588f698
package lz4block

import (
	"encoding/binary"
)

<<<<<<< HEAD
func decodeBlockGo(dst, src, dict []byte) (ret int) {
=======
func decodeBlock(dst, src, dict []byte) (ret int) {
>>>>>>> 8588f698
	// Restrict capacities so we don't read or write out of bounds.
	dst = dst[:len(dst):len(dst)]
	src = src[:len(src):len(src)]
	dictLen := uint(len(dict))

	const hasError = -2
	defer func() {
		if recover() != nil {
			ret = hasError
		}
	}()

	var si, di uint
	for {
		// Literals and match lengths (token).
		b := uint(src[si])
		si++

		// Literals.
		if lLen := b >> 4; lLen > 0 {
			switch {
			case lLen < 0xF && si+16 < uint(len(src)):
				// Shortcut 1
				// if we have enough room in src and dst, and the literals length
				// is small enough (0..14) then copy all 16 bytes, even if not all
				// are part of the literals.
				copy(dst[di:], src[si:si+16])
				si += lLen
				di += lLen
				if mLen := b & 0xF; mLen < 0xF {
					// Shortcut 2
					// if the match length (4..18) fits within the literals, then copy
					// all 18 bytes, even if not all are part of the literals.
					mLen += 4
					if offset := u16(src[si:]); mLen <= offset && offset < di {
						i := di - offset
						end := i + 18
						if end > uint(len(dst)) {
							// The remaining buffer may not hold 18 bytes.
							// See https://github.com/pierrec/lz4/issues/51.
							end = uint(len(dst))
						}
						copy(dst[di:], dst[i:end])
						si += 2
						di += mLen
						continue
					}
				}
			case lLen == 0xF:
				for {
					x := uint(src[si])
					if lLen += x; int(lLen) < 0 {
						return hasError
					}
					si++
					if x != 0xFF {
						break
					}
				}
				fallthrough
			default:
				copy(dst[di:di+lLen], src[si:si+lLen])
				si += lLen
				di += lLen
			}
		}
		if si == uint(len(src)) {
			return int(di)
		} else if si > uint(len(src)) {
			return hasError
		}

		offset := u16(src[si:])
		if offset == 0 {
			return hasError
		}
		si += 2

		// Match.
		mLen := minMatch + b&0xF
		if mLen == minMatch+0xF {
			for {
				x := uint(src[si])
				if mLen += x; int(mLen) < 0 {
					return hasError
				}
				si++
				if x != 0xFF {
					break
				}
			}
		}

		// Copy the match.
		if di < offset {
			// The match is beyond our block, meaning in the dictionary
			if offset-di > mLen {
				// The match is entirely contained in the dictionary. Just copy!
				copy(dst[di:di+mLen], dict[dictLen+di-offset:dictLen+di-offset+mLen])
				di = di + mLen
			} else {
				// The match stretches over the dictionary and our block
				copySize := offset - di
				restSize := mLen - copySize

				copy(dst[di:di+copySize], dict[dictLen-copySize:])
				di = di + copySize

				if di < restSize {
					// Overlap - we want to copy more than what we have available,
					// so copy byte per byte.
					copyFrom := 0
					endOfMatch := di + restSize
					for di < endOfMatch {
						dst[di] = dst[copyFrom]
						di = di + 1
						copyFrom = copyFrom + 1
					}
				} else {
					copy(dst[di:di+restSize], dst[0:restSize])
					di = di + restSize
				}
			}
			continue
		}

		expanded := dst[di-offset:]
		if mLen > offset {
			// Efficiently copy the match dst[di-offset:di] into the dst slice.
			bytesToCopy := offset * (mLen / offset)
			for n := offset; n <= bytesToCopy+offset; n *= 2 {
				copy(expanded[n:], expanded[:n])
			}
			di += bytesToCopy
			mLen -= bytesToCopy
		}
		di += uint(copy(dst[di:di+mLen], expanded[:mLen]))
	}
}

func u16(p []byte) uint { return uint(binary.LittleEndian.Uint16(p)) }<|MERGE_RESOLUTION|>--- conflicted
+++ resolved
@@ -1,19 +1,12 @@
-<<<<<<< HEAD
-=======
 // +build !amd64,!arm,!arm64 appengine !gc noasm
 
->>>>>>> 8588f698
 package lz4block
 
 import (
 	"encoding/binary"
 )
 
-<<<<<<< HEAD
-func decodeBlockGo(dst, src, dict []byte) (ret int) {
-=======
 func decodeBlock(dst, src, dict []byte) (ret int) {
->>>>>>> 8588f698
 	// Restrict capacities so we don't read or write out of bounds.
 	dst = dst[:len(dst):len(dst)]
 	src = src[:len(src):len(src)]
