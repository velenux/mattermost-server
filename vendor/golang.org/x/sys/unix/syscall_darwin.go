--- conflicted
+++ resolved
@@ -430,10 +430,6 @@
 	return x, err
 }
 
-<<<<<<< HEAD
-func SysctlKinfoProcSlice(name string) ([]KinfoProc, error) {
-	mib, err := sysctlmib(name)
-=======
 func SysctlKinfoProc(name string, args ...int) (*KinfoProc, error) {
 	mib, err := sysctlmib(name, args...)
 	if err != nil {
@@ -453,7 +449,6 @@
 
 func SysctlKinfoProcSlice(name string, args ...int) ([]KinfoProc, error) {
 	mib, err := sysctlmib(name, args...)
->>>>>>> 8588f698
 	if err != nil {
 		return nil, err
 	}
