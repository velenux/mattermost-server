--- conflicted
+++ resolved
@@ -133,10 +133,7 @@
 func (c *cleanupStream) isTransportResponseFrame() bool { return c.rst } // Results in a RST_STREAM
 
 type earlyAbortStream struct {
-<<<<<<< HEAD
-=======
 	httpStatus     uint32
->>>>>>> 8588f698
 	streamID       uint32
 	contentSubtype string
 	status         *status.Status
@@ -775,18 +772,12 @@
 	if l.side == clientSide {
 		return errors.New("earlyAbortStream not handled on client")
 	}
-<<<<<<< HEAD
-
-	headerFields := []hpack.HeaderField{
-		{Name: ":status", Value: "200"},
-=======
 	// In case the caller forgets to set the http status, default to 200.
 	if eas.httpStatus == 0 {
 		eas.httpStatus = 200
 	}
 	headerFields := []hpack.HeaderField{
 		{Name: ":status", Value: strconv.Itoa(int(eas.httpStatus))},
->>>>>>> 8588f698
 		{Name: "content-type", Value: grpcutil.ContentType(eas.contentSubtype)},
 		{Name: "grpc-status", Value: strconv.Itoa(int(eas.status.Code()))},
 		{Name: "grpc-message", Value: encodeGrpcMessage(eas.status.Message())},
