// Copyright (c) 2015-present Mattermost, Inc. All Rights Reserved.
// See LICENSE.txt for license information.

package web

import (
	"fmt"
	"io/ioutil"
	"net/http"
	"net/http/httptest"
	"os"
	"path/filepath"
	"testing"
	"time"

	"github.com/stretchr/testify/assert"
	"github.com/stretchr/testify/require"

	"github.com/mattermost/mattermost-server/v6/app"
	"github.com/mattermost/mattermost-server/v6/app/request"
	"github.com/mattermost/mattermost-server/v6/config"
	"github.com/mattermost/mattermost-server/v6/model"
	"github.com/mattermost/mattermost-server/v6/plugin"
	"github.com/mattermost/mattermost-server/v6/shared/mlog"
	"github.com/mattermost/mattermost-server/v6/store/localcachelayer"
	"github.com/mattermost/mattermost-server/v6/store/storetest/mocks"
	"github.com/mattermost/mattermost-server/v6/utils"
)

var apiClient *model.Client4
var URL string

type TestHelper struct {
	App     app.AppIface
	Context *request.Context
	Server  *app.Server
	Web     *Web

	BasicUser    *model.User
	BasicChannel *model.Channel
	BasicTeam    *model.Team

	SystemAdminUser *model.User

	tempWorkspace string

	IncludeCacheLayer bool

	TestLogger *mlog.Logger
}

func SetupWithStoreMock(tb testing.TB) *TestHelper {
	if testing.Short() {
		tb.SkipNow()
	}

	th := setupTestHelper(tb, false)
	emptyMockStore := mocks.Store{}
	emptyMockStore.On("Close").Return(nil)
	th.App.Srv().Store = &emptyMockStore
	return th
}

func Setup(tb testing.TB) *TestHelper {
	if testing.Short() {
		tb.SkipNow()
	}
	store := mainHelper.GetStore()
	store.DropAllTables()
	return setupTestHelper(tb, true)
}

func setupTestHelper(tb testing.TB, includeCacheLayer bool) *TestHelper {
	memoryStore := config.NewTestMemoryStore()
	newConfig := memoryStore.Get().Clone()
	*newConfig.AnnouncementSettings.AdminNoticesEnabled = false
	*newConfig.AnnouncementSettings.UserNoticesEnabled = false
	*newConfig.PluginSettings.AutomaticPrepackagedPlugins = false
	memoryStore.Set(newConfig)
	var options []app.Option
	options = append(options, app.ConfigStore(memoryStore))
	options = append(options, app.StoreOverride(mainHelper.Store))

	testLogger, _ := mlog.NewLogger()
	logCfg, _ := config.MloggerConfigFromLoggerConfig(&newConfig.LogSettings, nil, config.GetLogFileLocation)
<<<<<<< HEAD
	if errCfg := testLogger.ConfigureTargets(logCfg); errCfg != nil {
=======
	if errCfg := testLogger.ConfigureTargets(logCfg, nil); errCfg != nil {
>>>>>>> 929caaff
		panic("failed to configure test logger: " + errCfg.Error())
	}
	// lock logger config so server init cannot override it during testing.
	testLogger.LockConfiguration()
	options = append(options, app.SetLogger(testLogger))

	s, err := app.NewServer(options...)
	if err != nil {
		panic(err)
	}
	if includeCacheLayer {
		// Adds the cache layer to the test store
		s.Store, err = localcachelayer.NewLocalCacheLayer(s.Store, s.Metrics, s.Cluster, s.CacheProvider)
		if err != nil {
			panic(err)
		}
	}

	prevListenAddress := *s.Config().ServiceSettings.ListenAddress
	s.UpdateConfig(func(cfg *model.Config) { *cfg.ServiceSettings.ListenAddress = ":0" })
	serverErr := s.Start()
	if serverErr != nil {
		panic(serverErr)
	}
	s.UpdateConfig(func(cfg *model.Config) { *cfg.ServiceSettings.ListenAddress = prevListenAddress })

	// Disable strict password requirements for test
	s.UpdateConfig(func(cfg *model.Config) {
		*cfg.PasswordSettings.MinimumLength = 5
		*cfg.PasswordSettings.Lowercase = false
		*cfg.PasswordSettings.Uppercase = false
		*cfg.PasswordSettings.Symbol = false
		*cfg.PasswordSettings.Number = false
	})

	ctx := &request.Context{}
	a := app.New(app.ServerConnector(s.Channels()))

	web := New(s)
	URL = fmt.Sprintf("http://localhost:%v", s.ListenAddr.Port)
	apiClient = model.NewAPIv4Client(URL)

	s.Store.MarkSystemRanUnitTests()

	s.UpdateConfig(func(cfg *model.Config) {
		*cfg.TeamSettings.EnableOpenServer = true
	})

	th := &TestHelper{
		App:               a,
		Context:           ctx,
		Server:            s,
		Web:               web,
		IncludeCacheLayer: includeCacheLayer,
		TestLogger:        testLogger,
	}

	return th
}

func (th *TestHelper) InitPlugins() *TestHelper {
	pluginDir := filepath.Join(th.tempWorkspace, "plugins")
	webappDir := filepath.Join(th.tempWorkspace, "webapp")

	th.App.InitPlugins(th.Context, pluginDir, webappDir)

	return th
}

func (th *TestHelper) NewPluginAPI(manifest *model.Manifest) plugin.API {
	return th.App.NewPluginAPI(th.Context, manifest)
}

func (th *TestHelper) InitBasic() *TestHelper {
	th.SystemAdminUser, _ = th.App.CreateUser(th.Context, &model.User{Email: model.NewId() + "success+test@simulator.amazonses.com", Nickname: "Corey Hulen", Password: "passwd1", EmailVerified: true, Roles: model.SystemAdminRoleId})

	user, _ := th.App.CreateUser(th.Context, &model.User{Email: model.NewId() + "success+test@simulator.amazonses.com", Nickname: "Corey Hulen", Password: "passwd1", EmailVerified: true, Roles: model.SystemUserRoleId})

	team, _ := th.App.CreateTeam(th.Context, &model.Team{DisplayName: "Name", Name: "z-z-" + model.NewId() + "a", Email: user.Email, Type: model.TeamOpen})

	th.App.JoinUserToTeam(th.Context, team, user, "")

	channel, _ := th.App.CreateChannel(th.Context, &model.Channel{DisplayName: "Test API Name", Name: "zz" + model.NewId() + "a", Type: model.ChannelTypeOpen, TeamId: team.Id, CreatorId: user.Id}, true)

	th.BasicUser = user
	th.BasicChannel = channel
	th.BasicTeam = team

	return th
}

func (th *TestHelper) TearDown() {
	if th.IncludeCacheLayer {
		// Clean all the caches
		th.App.Srv().InvalidateAllCaches()
	}
	th.Server.Shutdown()
}

func TestStaticFilesRequest(t *testing.T) {
	th := Setup(t).InitPlugins()
	defer th.TearDown()

	pluginID := "com.mattermost.sample"

	// Setup the directory directly in the plugin working path.
	pluginDir := filepath.Join(*th.App.Config().PluginSettings.Directory, pluginID)
	err := os.MkdirAll(pluginDir, 0777)
	require.NoError(t, err)
	pluginDir, err = filepath.Abs(pluginDir)
	require.NoError(t, err)

	// Compile the backend
	backend := filepath.Join(pluginDir, "backend.exe")
	pluginCode := `
	package main

	import (
		"github.com/mattermost/mattermost-server/v6/plugin"
	)

	type MyPlugin struct {
		plugin.MattermostPlugin
	}

	func main() {
		plugin.ClientMain(&MyPlugin{})
	}
`
	utils.CompileGo(t, pluginCode, backend)

	// Write out the frontend
	mainJS := `var x = alert();`
	mainJSPath := filepath.Join(pluginDir, "main.js")
	require.NoError(t, err)
	err = ioutil.WriteFile(mainJSPath, []byte(mainJS), 0777)
	require.NoError(t, err)

	// Write the plugin.json manifest
	pluginManifest := `{"id": "com.mattermost.sample", "server": {"executable": "backend.exe"}, "webapp": {"bundle_path":"main.js"}, "settings_schema": {"settings": []}}`
	ioutil.WriteFile(filepath.Join(pluginDir, "plugin.json"), []byte(pluginManifest), 0600)

	// Activate the plugin
	manifest, activated, reterr := th.App.GetPluginsEnvironment().Activate(pluginID)
	require.NoError(t, reterr)
	require.NotNil(t, manifest)
	require.True(t, activated)

	// Verify access to the bundle with requisite headers
	req, _ := http.NewRequest("GET", "/static/plugins/com.mattermost.sample/com.mattermost.sample_724ed0e2ebb2b841_bundle.js", nil)
	res := httptest.NewRecorder()
	th.Web.MainRouter.ServeHTTP(res, req)
	assert.Equal(t, http.StatusOK, res.Code)
	assert.Equal(t, mainJS, res.Body.String())
	assert.Equal(t, []string{"max-age=31556926, public"}, res.Result().Header[http.CanonicalHeaderKey("Cache-Control")])

	// Verify cached access to the bundle with an If-Modified-Since timestamp in the future
	future := time.Now().Add(24 * time.Hour)
	req, _ = http.NewRequest("GET", "/static/plugins/com.mattermost.sample/com.mattermost.sample_724ed0e2ebb2b841_bundle.js", nil)
	req.Header.Add("If-Modified-Since", future.Format(time.RFC850))
	res = httptest.NewRecorder()
	th.Web.MainRouter.ServeHTTP(res, req)
	assert.Equal(t, http.StatusNotModified, res.Code)
	assert.Empty(t, res.Body.String())
	assert.Equal(t, []string{"max-age=31556926, public"}, res.Result().Header[http.CanonicalHeaderKey("Cache-Control")])

	// Verify access to the bundle with an If-Modified-Since timestamp in the past
	past := time.Now().Add(-24 * time.Hour)
	req, _ = http.NewRequest("GET", "/static/plugins/com.mattermost.sample/com.mattermost.sample_724ed0e2ebb2b841_bundle.js", nil)
	req.Header.Add("If-Modified-Since", past.Format(time.RFC850))
	res = httptest.NewRecorder()
	th.Web.MainRouter.ServeHTTP(res, req)
	assert.Equal(t, http.StatusOK, res.Code)
	assert.Equal(t, mainJS, res.Body.String())
	assert.Equal(t, []string{"max-age=31556926, public"}, res.Result().Header[http.CanonicalHeaderKey("Cache-Control")])

	// Verify handling of 404.
	req, _ = http.NewRequest("GET", "/static/plugins/com.mattermost.sample/404.js", nil)
	res = httptest.NewRecorder()
	th.Web.MainRouter.ServeHTTP(res, req)
	assert.Equal(t, http.StatusNotFound, res.Code)
	assert.Equal(t, "404 page not found\n", res.Body.String())
	assert.Equal(t, []string{"no-cache, public"}, res.Result().Header[http.CanonicalHeaderKey("Cache-Control")])
}

func TestPublicFilesRequest(t *testing.T) {
	th := Setup(t).InitPlugins()
	defer th.TearDown()

	pluginDir, err := ioutil.TempDir("", "")
	require.NoError(t, err)
	webappPluginDir, err := ioutil.TempDir("", "")
	require.NoError(t, err)
	defer os.RemoveAll(pluginDir)
	defer os.RemoveAll(webappPluginDir)

	env, err := plugin.NewEnvironment(th.NewPluginAPI, app.NewDriverImpl(th.Server), pluginDir, webappPluginDir, th.App.Log(), nil)
	require.NoError(t, err)

	pluginID := "com.mattermost.sample"
	pluginCode :=
		`
	package main

	import (
		"github.com/mattermost/mattermost-server/v6/plugin"
	)

	type MyPlugin struct {
		plugin.MattermostPlugin
	}

	func main() {
		plugin.ClientMain(&MyPlugin{})
	}

	`
	// Compile and write the plugin
	backend := filepath.Join(pluginDir, pluginID, "backend.exe")
	utils.CompileGo(t, pluginCode, backend)

	// Write the plugin.json manifest
	pluginManifest := `{"id": "com.mattermost.sample", "server": {"executable": "backend.exe"}, "settings_schema": {"settings": []}}`
	ioutil.WriteFile(filepath.Join(pluginDir, pluginID, "plugin.json"), []byte(pluginManifest), 0600)

	// Write the test public file
	helloHTML := `Hello from the static files public folder for the com.mattermost.sample plugin!`
	htmlFolderPath := filepath.Join(pluginDir, pluginID, "public")
	os.MkdirAll(htmlFolderPath, os.ModePerm)
	htmlFilePath := filepath.Join(htmlFolderPath, "hello.html")

	htmlFileErr := ioutil.WriteFile(htmlFilePath, []byte(helloHTML), 0600)
	assert.NoError(t, htmlFileErr)

	nefariousHTML := `You shouldn't be able to get here!`
	htmlFileErr = ioutil.WriteFile(filepath.Join(pluginDir, pluginID, "nefarious-file-access.html"), []byte(nefariousHTML), 0600)
	assert.NoError(t, htmlFileErr)

	manifest, activated, reterr := env.Activate(pluginID)
	require.NoError(t, reterr)
	require.NotNil(t, manifest)
	require.True(t, activated)

	th.App.Channels().SetPluginsEnvironment(env)

	req, _ := http.NewRequest("GET", "/plugins/com.mattermost.sample/public/hello.html", nil)
	res := httptest.NewRecorder()
	th.Web.MainRouter.ServeHTTP(res, req)
	assert.Equal(t, helloHTML, res.Body.String())

	req, _ = http.NewRequest("GET", "/plugins/com.mattermost.sample/nefarious-file-access.html", nil)
	res = httptest.NewRecorder()
	th.Web.MainRouter.ServeHTTP(res, req)
	assert.Equal(t, 404, res.Code)

	req, _ = http.NewRequest("GET", "/plugins/com.mattermost.sample/public/../nefarious-file-access.html", nil)
	res = httptest.NewRecorder()
	th.Web.MainRouter.ServeHTTP(res, req)
	assert.Equal(t, 301, res.Code)
}

/* Test disabled for now so we don't requrie the client to build. Maybe re-enable after client gets moved out.
func TestStatic(t *testing.T) {
	Setup()

	// add a short delay to make sure the server is ready to receive requests
	time.Sleep(1 * time.Second)

	resp, err := http.Get(URL + "/static/root.html")

	assert.NoErrorf(t, err, "got error while trying to get static files %v", err)
	assert.Equalf(t, resp.StatusCode, http.StatusOK, "couldn't get static files %v", resp.StatusCode)
}
*/

func TestCheckClientCompatability(t *testing.T) {
	//Browser Name, UA String, expected result (if the browser should fail the test false and if it should pass the true)
	type uaTest struct {
		Name      string // Name of Browser
		UserAgent string // Useragent of Browser
		Result    bool   // Expected result (true if browser should be compatible, false if browser shouldn't be compatible)
	}
	var uaTestParameters = []uaTest{
		{"Mozilla 40.1", "Mozilla/5.0 (Windows NT 6.1; WOW64; rv:40.0) Gecko/20100101 Firefox/40.1", true},
		{"Chrome 60", "Mozilla/5.0 (Macintosh; Intel Mac OS X 10_12_6) AppleWebKit/537.36 (KHTML, like Gecko) Chrome/60.0.3112.90 Safari/537.36", true},
		{"Chrome Mobile", "Mozilla/5.0 (Linux; Android 6.0; Nexus 5 Build/MRA58N) AppleWebKit/537.36 (KHTML, like Gecko) Chrome/60.0.3112.113 Mobile Safari/537.36", true},
		{"MM Classic App", "Mozilla/5.0 (Linux; Android 8.0.0; Nexus 5X Build/OPR6.170623.013; wv) AppleWebKit/537.36 (KHTML, like Gecko) Version/4.0 Chrome/61.0.3163.81 Mobile Safari/537.36 Web-Atoms-Mobile-WebView", true},
		{"MM App 3.7.1", "Mozilla/5.0 (Macintosh; Intel Mac OS X 10_12_6) AppleWebKit/537.36 (KHTML, like Gecko) Mattermost/3.7.1 Chrome/56.0.2924.87 Electron/1.6.11 Safari/537.36", true},
		{"Franz 4.0.4", "Mozilla/5.0 (Macintosh; Intel Mac OS X 10_12_6) AppleWebKit/537.36 (KHTML, like Gecko) Franz/4.0.4 Chrome/52.0.2743.82 Electron/1.3.1 Safari/537.36", true},
		{"Edge 14", "Mozilla/5.0 (Windows NT 10.0; Win64; x64) AppleWebKit/537.36 (KHTML, like Gecko) Chrome/51.0.2704.79 Safari/537.36 Edge/14.14393", true},
		{"Internet Explorer 9", "Mozilla/5.0 (compatible; MSIE 9.0; Windows NT 7.1; Trident/5.0", false},
		{"Internet Explorer 11", "Mozilla/5.0 (Windows NT 10.0; WOW64; Trident/7.0; rv:11.0) like Gecko", false},
		{"Internet Explorer 11 2", "Mozilla/5.0 (Windows NT 10.0; WOW64; Trident/7.0; .NET4.0C; .NET4.0E; .NET CLR 2.0.50727; .NET CLR 3.0.30729; .NET CLR 3.5.30729; Zoom 3.6.0; rv:11.0) like Gecko", false},
		{"Internet Explorer 11 (Compatibility Mode) 1", "Mozilla/4.0 (compatible; MSIE 7.0; Windows NT 10.0; WOW64; Trident/7.0; .NET4.0C; .NET4.0E; .NET CLR 2.0.50727; .NET CLR 3.0.30729; .NET CLR 3.5.30729; .NET CLR 1.1.4322; InfoPath.3; Zoom 3.6.0)", false},
		{"Internet Explorer 11 (Compatibility Mode) 2", "Mozilla/4.0 (compatible; MSIE 7.0; Windows NT 10.0; WOW64; Trident/7.0; .NET4.0C; .NET4.0E; .NET CLR 2.0.50727; .NET CLR 3.0.30729; .NET CLR 3.5.30729; Zoom 3.6.0)", false},
		{"Safari 12", "Mozilla/5.0 (Macintosh; Intel Mac OS X 10_14) AppleWebKit/605.1.15 (KHTML, like Gecko) Version/12.0 Safari/605.1.15", true},
		{"Safari 11", "Mozilla/5.0 (Macintosh; Intel Mac OS X 10_12_6) AppleWebKit/604.1.38 (KHTML, like Gecko) Version/11.0 Safari/604.1.38", false},
		{"Safari 10", "Mozilla/5.0 (Macintosh; Intel Mac OS X 10_12_3) AppleWebKit/602.4.8 (KHTML, like Gecko) Version/10.0.3 Safari/602.4.8", false},
		{"Safari 9", "Mozilla/5.0 (Macintosh; Intel Mac OS X 10_11_3) AppleWebKit/601.4.4 (KHTML, like Gecko) Version/9.0.3 Safari/601.4.4", false},
		{"Safari 8", "Mozilla/5.0 (Macintosh; Intel Mac OS X 10_10_4) AppleWebKit/600.7.12 (KHTML, like Gecko) Version/8.0.7 Safari/600.7.12", false},
		{"Safari Mobile 12", "Mozilla/5.0 (iPhone; CPU iPhone OS 12_0 like macOS) AppleWebKit/602.1.50 (KHTML, like Gecko) Version/12.0 Mobile/14A5335d Safari/602.1.50", true},
		{"Safari Mobile 9", "Mozilla/5.0 (iPhone; CPU iPhone OS 9_1 like Mac OS X) AppleWebKit/601.1.46 (KHTML, like Gecko) Version/9.0 Mobile/13B137 Safari/601.1", false},
	}
	for _, browser := range uaTestParameters {
		t.Run(browser.Name, func(t *testing.T) {
			result := CheckClientCompatibility(browser.UserAgent)
			require.Equalf(t, result, browser.Result, "user agent test failed for %s", browser.Name)
		})
	}
}<|MERGE_RESOLUTION|>--- conflicted
+++ resolved
@@ -83,11 +83,7 @@
 
 	testLogger, _ := mlog.NewLogger()
 	logCfg, _ := config.MloggerConfigFromLoggerConfig(&newConfig.LogSettings, nil, config.GetLogFileLocation)
-<<<<<<< HEAD
-	if errCfg := testLogger.ConfigureTargets(logCfg); errCfg != nil {
-=======
 	if errCfg := testLogger.ConfigureTargets(logCfg, nil); errCfg != nil {
->>>>>>> 929caaff
 		panic("failed to configure test logger: " + errCfg.Error())
 	}
 	// lock logger config so server init cannot override it during testing.
